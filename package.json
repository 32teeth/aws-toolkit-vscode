{
    "name": "aws-toolkit-vscode",
    "displayName": "AWS Toolkit",
    "description": "An extension for working with Amazon Web Services",
    "version": "1.12.0-SNAPSHOT",
    "publisher": "amazonwebservices",
    "license": "Apache-2.0",
    "repository": {
        "type": "git",
        "url": "https://github.com/aws/aws-toolkit-vscode"
    },
    "engines": {
        "vscode": "^1.42.0"
    },
    "icon": "resources/aws-icon-256x256.png",
    "bugs": {
        "url": "https://github.com/aws/aws-toolkit-vscode/issues"
    },
    "galleryBanner": {
        "color": "#FF9900",
        "theme": "light"
    },
    "categories": [
        "Debuggers",
        "Other"
    ],
    "keywords": [
        "AWS",
        "Lambda",
        "Serverless"
    ],
    "preview": false,
    "qna": "https://github.com/aws/aws-toolkit-vscode/issues",
    "activationEvents": [
<<<<<<< HEAD
        "onDebugResolve:aws-sam",
=======
        "onStartupFinished",
>>>>>>> f190f03f
        "onCommand:aws.login",
        "onCommand:aws.credential.profile.create",
        "onCommand:aws.logout",
        "onCommand:aws.createIssueOnGitHub",
        "onCommand:aws.submitFeedback",
        "onCommand:aws.showRegion",
        "onCommand:aws.hideRegion",
        "onView:aws.explorer",
        "onCommand:aws.deploySamApplication",
        "onCommand:aws.samcli.detect",
        "onCommand:aws.lambda.createNewSamApp",
        "onDebugInitialConfigurations",
        "onCommand:aws.viewLogs",
        "onCommand:aws.quickStart",
        "onCommand:aws.help",
        "onCommand:aws.github",
        "onCommand:aws.previewStateMachine",
        "onCommand:aws.stepfunctions.createStateMachineFromTemplate",
        "onCommand:aws.stepfunctions.publishStateMachine",
        "onView:aws.cdk.explorer",
        "onCommand:aws.refreshCdkExplorer",
        "onCommand:aws.aboutToolkit",
        "onLanguage:asl",
        "onLanguage:javascript",
        "onLanguage:python",
        "onLanguage:csharp",
        "onLanguage:yaml"
    ],
    "main": "./extensionMain",
    "contributes": {
        "configuration": {
            "type": "object",
            "title": "%AWS.configuration.title%",
            "properties": {
                "aws.profile": {
                    "type": "string",
                    "default": "",
                    "description": "%AWS.configuration.profileDescription%"
                },
                "aws.onDefaultRegionMissing": {
                    "type": "string",
                    "default": "prompt",
                    "markdownDescription": "%AWS.configuration.description.onDefaultRegionMissing%"
                },
                "aws.samcli.location": {
                    "type": "string",
                    "default": "",
                    "markdownDescription": "%AWS.configuration.description.samcli.location%"
                },
                "aws.samcli.debug.attach.retry.maximum": {
                    "type": "number",
                    "default": 30,
                    "description": "%AWS.configuration.description.samcli.debug.attach.retry.maximum%"
                },
                "aws.samcli.debug.attach.timeout.millis": {
                    "type": "number",
                    "default": 30000,
                    "markdownDescription": "%AWS.configuration.description.samcli.debug.attach.timeout%"
                },
                "aws.cdk.explorer.enabled": {
                    "type": "boolean",
                    "default": true,
                    "description": "%AWS.configuration.description.cdk.explorer.enabled%"
                },
                "aws.logLevel": {
                    "type": "string",
                    "default": "info",
                    "enum": [
                        "error",
                        "warn",
                        "info",
                        "verbose",
                        "debug"
                    ],
                    "enumDescriptions": [
                        "Errors Only",
                        "Errors and Warnings",
                        "Errors, Warnings, and Info",
                        "Errors, Warnings, Info, and Verbose",
                        "Errors, Warnings, Info, Verbose, and Debug"
                    ],
                    "markdownDescription": "%AWS.configuration.description.logLevel%"
                },
                "aws.telemetry": {
                    "type": "boolean",
                    "default": true,
                    "markdownDescription": "%AWS.configuration.description.telemetry%"
                },
                "aws.stepfunctions.asl.format.enable": {
                    "type": "boolean",
                    "scope": "window",
                    "default": true,
                    "description": "%AWS.stepFunctions.asl.format.enable.desc%"
                },
                "aws.stepfunctions.asl.maxItemsComputed": {
                    "type": "number",
                    "default": 5000,
                    "description": "%AWS.stepFunctions.asl.maxItemsComputed.desc%"
                }
            }
        },
        "debuggers": [
            {
                "type": "aws-sam",
                "label": "%AWS.configuration.description.awssam.debug.label%",
                "configurationAttributes": {
                    "direct-invoke": {
                        "$schema": "http://json-schema.org/draft-07/schema#",
                        "title": "AwsSamDebuggerConfiguration",
                        "additionalProperties": false,
                        "properties": {
                            "aws": {
                                "title": "AWS Connection",
                                "description": "%AWS.configuration.description.awssam.debug.aws%",
                                "properties": {
                                    "credentials": {
                                        "description": "%AWS.configuration.description.awssam.debug.credentials%",
                                        "type": "string"
                                    },
                                    "region": {
                                        "description": "%AWS.configuration.description.awssam.debug.region%",
                                        "type": "string"
                                    }
                                },
                                "additionalProperties": false,
                                "type": "object"
                            },
                            "invokeTarget": {
                                "oneOf": [
                                    {
                                        "title": "Template Target Properties",
                                        "description": "%AWS.configuration.description.awssam.debug.invokeTarget%",
                                        "properties": {
                                            "templatePath": {
                                                "description": "%AWS.configuration.description.awssam.debug.templatePath%",
                                                "type": "string"
                                            },
                                            "logicalId": {
                                                "description": "%AWS.configuration.description.awssam.debug.logicalId%",
                                                "type": "string"
                                            },
                                            "target": {
                                                "description": "%AWS.configuration.description.awssam.debug.target%",
                                                "type": "string",
                                                "enum": [
                                                    "template"
                                                ]
                                            }
                                        },
                                        "additionalProperties": false,
                                        "required": [
                                            "templatePath",
                                            "logicalId",
                                            "target"
                                        ],
                                        "type": "object"
                                    },
                                    {
                                        "title": "Code Target Properties",
                                        "description": "%AWS.configuration.description.awssam.debug.invokeTarget%",
                                        "properties": {
                                            "lambdaHandler": {
                                                "description": "%AWS.configuration.description.awssam.debug.lambdaHandler%",
                                                "type": "string"
                                            },
                                            "projectRoot": {
                                                "description": "%AWS.configuration.description.awssam.debug.projectRoot%",
                                                "type": "string"
                                            },
                                            "target": {
                                                "description": "%AWS.configuration.description.awssam.debug.target%",
                                                "type": "string",
                                                "enum": [
                                                    "code"
                                                ]
                                            }
                                        },
                                        "additionalProperties": false,
                                        "required": [
                                            "lambdaHandler",
                                            "projectRoot",
                                            "target"
                                        ],
                                        "type": "object"
                                    }
                                ]
                            },
                            "lambda": {
                                "title": "Lambda Properties",
                                "description": "%AWS.configuration.description.awssam.debug.lambda%",
                                "properties": {
                                    "environmentVariables": {
                                        "description": "%AWS.configuration.description.awssam.debug.envvars%",
                                        "additionalProperties": {
                                            "type": [
                                                "string"
                                            ]
                                        },
                                        "type": "object"
                                    },
                                    "payload": {
                                        "description": "%AWS.configuration.description.awssam.debug.event%",
                                        "properties": {
                                            "json": {
                                                "description": "%AWS.configuration.description.awssam.debug.event.json%",
                                                "additionalProperties": {
                                                    "type": [
                                                        "string",
                                                        "number",
                                                        "boolean"
                                                    ]
                                                },
                                                "type": "object"
                                            },
                                            "path": {
                                                "description": "%AWS.configuration.description.awssam.debug.event.path%",
                                                "type": "string"
                                            }
                                        },
                                        "additionalProperties": false,
                                        "type": "object"
                                    },
                                    "memoryMb": {
                                        "description": "%AWS.configuration.description.awssam.debug.memoryMb%",
                                        "type": "number"
                                    },
                                    "runtime": {
                                        "description": "%AWS.configuration.description.awssam.debug.runtime%",
                                        "type": "string"
                                    },
                                    "timeoutSec": {
                                        "description": "%AWS.configuration.description.awssam.debug.timeout%",
                                        "type": "number"
                                    }
                                },
                                "additionalProperties": false,
                                "type": "object"
                            },
                            "sam": {
                                "title": "SAM CLI Properties",
                                "description": "%AWS.configuration.description.awssam.debug.sam%",
                                "properties": {
                                    "buildArguments": {
                                        "description": "%AWS.configuration.description.awssam.debug.buildArguments%",
                                        "type": "array",
                                        "items": {
                                            "type": "string"
                                        }
                                    },
                                    "containerBuild": {
                                        "description": "%AWS.configuration.description.awssam.debug.containerBuild%",
                                        "type": "boolean"
                                    },
                                    "dockerNetwork": {
                                        "description": "%AWS.configuration.description.awssam.debug.dockerNetwork%",
                                        "type": "string"
                                    },
                                    "localArguments": {
                                        "description": "%AWS.configuration.description.awssam.debug.localArguments%",
                                        "type": "array",
                                        "items": {
                                            "type": "string"
                                        }
                                    },
                                    "skipNewImageCheck": {
                                        "description": "%AWS.configuration.description.awssam.debug.skipNewImageCheck%",
                                        "type": "boolean"
                                    },
                                    "template": {
                                        "description": "%AWS.configuration.description.awssam.debug.template%",
                                        "properties": {
                                            "parameters": {
                                                "description": "%AWS.configuration.description.awssam.debug.templateParameters%",
                                                "additionalProperties": {
                                                    "type": [
                                                        "string",
                                                        "number"
                                                    ]
                                                },
                                                "type": "object"
                                            }
                                        },
                                        "type": "object",
                                        "additionalProperties": false
                                    }
                                },
                                "additionalProperties": false,
                                "type": "object"
                            }
                        },
                        "required": [
                            "invokeTarget"
                        ],
                        "type": "object"
                    }
                },
                "configurationSnippets": [
                    {
                        "label": "%AWS.configuration.description.awssam.debug.snippets.lambdaCode.label%",
                        "description": "%AWS.configuration.description.awssam.debug.snippets.lambdaCode.description%",
                        "body": {
                            "type": "aws-sam",
                            "request": "direct-invoke",
                            "name": "${3:Invoke Lambda}",
                            "invokeTarget": {
                                "target": "code",
                                "lambdaHandler": "${1:Function Handler}",
                                "projectRoot": "^\"\\${workspaceFolder}\""
                            },
                            "lambda": {
                                "runtime": "${2:Lambda Runtime}",
                                "payload": {
                                    "json": {}
                                }
                            }
                        }
                    },
                    {
                        "label": "%AWS.configuration.description.awssam.debug.snippets.lambdaTemplate.label%",
                        "description": "%AWS.configuration.description.awssam.debug.snippets.lambdaTemplate.description%",
                        "body": {
                            "type": "aws-sam",
                            "request": "direct-invoke",
                            "name": "${3:Invoke Lambda}",
                            "invokeTarget": {
                                "target": "template",
                                "templatePath": "${1:Template Location}",
                                "logicalId": "${2:Function Logical ID}"
                            },
                            "lambda": {
                                "payload": {
                                    "json": {}
                                }
                            }
                        }
                    }
                ]
            }
        ],
        "viewsContainers": {
            "activitybar": [
                {
                    "id": "aws-explorer",
                    "title": "%AWS.title%",
                    "icon": "media/aws-logo.svg"
                }
            ]
        },
        "views": {
            "aws-explorer": [
                {
                    "id": "aws.explorer",
                    "name": "%AWS.lambda.explorerTitle%"
                }
            ],
            "explorer": [
                {
                    "id": "aws.cdk.explorer",
                    "name": "%AWS.cdk.explorerTitle%",
                    "when": "config.aws.cdk.explorer.enabled"
                }
            ]
        },
        "menus": {
            "commandPalette": [
                {
                    "command": "aws.deleteCloudFormation",
                    "when": "false"
                },
                {
                    "command": "aws.downloadStateMachineDefinition",
                    "when": "false"
                },
                {
                    "command": "aws.executeStateMachine",
                    "when": "false"
                },
                {
                    "command": "aws.copyArn",
                    "when": "false"
                },
                {
                    "command": "aws.downloadSchemaItemCode",
                    "when": "false"
                },
                {
                    "command": "aws.deleteLambda",
                    "when": "false"
                },
                {
                    "command": "aws.invokeLambda",
                    "when": "false"
                },
                {
                    "command": "aws.viewSchemaItem",
                    "when": "false"
                },
                {
                    "command": "aws.searchSchema",
                    "when": "false"
                },
                {
                    "command": "aws.searchSchemaPerRegistry",
                    "when": "false"
                },
                {
                    "command": "aws.refreshAwsExplorer",
                    "when": "false"
                },
                {
                    "command": "aws.refreshCdkExplorer",
                    "when": "false"
                },
                {
                    "command": "aws.cdk.provideFeedback",
                    "when": "false"
                },
                {
                    "command": "aws.showErrorDetails",
                    "when": "false"
                }
            ],
            "editor/title": [
                {
                    "command": "aws.previewStateMachine",
                    "when": "editorLangId == asl",
                    "group": "navigation"
                }
            ],
            "view/title": [
                {
                    "command": "aws.submitFeedback",
                    "when": "view == aws.explorer",
                    "group": "navigation@6"
                },
                {
                    "command": "aws.refreshAwsExplorer",
                    "when": "view == aws.explorer",
                    "group": "navigation@5"
                },
                {
                    "command": "aws.login",
                    "when": "view == aws.explorer",
                    "group": "1_account@1"
                },
                {
                    "command": "aws.showRegion",
                    "when": "view == aws.explorer",
                    "group": "2_region@1"
                },
                {
                    "command": "aws.hideRegion",
                    "when": "view == aws.explorer",
                    "group": "2_region@2"
                },
                {
                    "command": "aws.lambda.createNewSamApp",
                    "when": "view == aws.explorer",
                    "group": "3_lambda@1"
                },
                {
                    "command": "aws.deploySamApplication",
                    "when": "view == aws.explorer",
                    "group": "3_lambda@2"
                },
                {
                    "command": "aws.quickStart",
                    "when": "view == aws.explorer",
                    "group": "y_quickStart@1"
                },
                {
                    "command": "aws.help",
                    "when": "view == aws.explorer",
                    "group": "z_externalLinks@1"
                },
                {
                    "command": "aws.github",
                    "when": "view == aws.explorer",
                    "group": "z_externalLinks@2"
                },
                {
                    "command": "aws.createIssueOnGitHub",
                    "when": "view == aws.explorer",
                    "group": "z_externalLinks@3"
                },
                {
                    "command": "aws.submitFeedback",
                    "when": "view == aws.explorer",
                    "group": "z_externalLinks@4"
                },
                {
                    "command": "aws.refreshCdkExplorer",
                    "when": "view == aws.cdk.explorer",
                    "group": "navigation@5"
                },
                {
                    "command": "aws.cdk.help",
                    "when": "view == aws.cdk.explorer",
                    "group": "z_externalLinks@2"
                },
                {
                    "command": "aws.cdk.provideFeedback",
                    "when": "view == aws.cdk.explorer",
                    "group": "z_externalLinks@3"
                },
                {
                    "command": "aws.aboutToolkit",
                    "when": "view == aws.explorer",
                    "group": "zz_about@1"
                }
            ],
            "view/item/context": [
                {
                    "command": "aws.invokeLambda",
                    "when": "view == aws.explorer && viewItem =~ /^(awsRegionFunctionNode|awsCloudFormationFunctionNode)$/",
                    "group": "0@1"
                },
                {
                    "command": "aws.deleteLambda",
                    "when": "view == aws.explorer && viewItem == awsRegionFunctionNode",
                    "group": "2@1"
                },
                {
                    "command": "aws.deleteCloudFormation",
                    "when": "view == aws.explorer && viewItem == awsCloudFormationNode",
                    "group": "2@5"
                },
                {
                    "command": "aws.searchSchema",
                    "when": "view == aws.explorer && viewItem == awsSchemasNode",
                    "group": "0@1"
                },
                {
                    "command": "aws.searchSchemaPerRegistry",
                    "when": "view == aws.explorer && viewItem == awsRegistryItemNode",
                    "group": "0@1"
                },
                {
                    "command": "aws.viewSchemaItem",
                    "when": "view == aws.explorer && viewItem == awsSchemaItemNode",
                    "group": "0@1"
                },
                {
                    "command": "aws.downloadStateMachineDefinition",
                    "when": "view == aws.explorer && viewItem == awsStateMachineNode",
                    "group": "0@1"
                },
                {
                    "command": "aws.executeStateMachine",
                    "when": "view == aws.explorer && viewItem == awsStateMachineNode",
                    "group": "0@2"
                },
                {
                    "command": "aws.copyArn",
                    "when": "view == aws.explorer && viewItem =~ /^(awsRegionFunctionNode|awsCloudFormationFunctionNode|awsStateMachineNode|awsCloudFormationNode|awsCloudWatchLogNode)$/",
                    "group": "1@1"
                },
                {
                    "command": "aws.downloadSchemaItemCode",
                    "when": "view == aws.explorer && viewItem == awsSchemaItemNode",
                    "group": "1@1"
                },
                {
                    "command": "aws.showErrorDetails",
                    "when": "view == aws.explorer && viewItem == awsErrorNode",
                    "group": "0@5"
                },
                {
                    "command": "aws.hideRegion",
                    "group": "0@1",
                    "when": "view == aws.explorer && viewItem == awsRegionNode"
                },
                {
                    "command": "aws.cloudWatchLogs.viewLogStream",
                    "group": "0@1",
                    "when": "view == aws.explorer && viewItem == awsCloudWatchLogNode"
                }
            ]
        },
        "commands": [
            {
                "command": "aws.lambda.createNewSamApp",
                "title": "%AWS.command.createNewSamApp%",
                "category": "AWS"
            },
            {
                "command": "aws.login",
                "title": "%AWS.command.login%",
                "category": "AWS"
            },
            {
                "command": "aws.credential.profile.create",
                "title": "%AWS.command.credential.profile.create%",
                "category": "AWS"
            },
            {
                "command": "aws.logout",
                "title": "%AWS.command.logout%",
                "category": "AWS"
            },
            {
                "command": "aws.createIssueOnGitHub",
                "title": "%AWS.command.createIssueOnGitHub%",
                "category": "AWS"
            },
            {
                "command": "aws.cdk.provideFeedback",
                "title": "%AWS.command.cdk.provideFeedback%",
                "category": "AWS"
            },
            {
                "command": "aws.cdk.help",
                "title": "%AWS.command.cdk.help%",
                "category": "AWS"
            },
            {
                "command": "aws.showRegion",
                "title": "%AWS.command.showRegion%",
                "category": "AWS"
            },
            {
                "command": "aws.hideRegion",
                "title": "%AWS.command.hideRegion%",
                "category": "AWS"
            },
            {
                "command": "aws.invokeLambda",
                "title": "%AWS.command.invokeLambda%",
                "category": "AWS"
            },
            {
                "command": "aws.deleteLambda",
                "title": "%AWS.command.deleteLambda%",
                "category": "AWS"
            },
            {
                "command": "aws.deploySamApplication",
                "title": "%AWS.command.deploySamApplication%",
                "category": "AWS"
            },
            {
                "command": "aws.submitFeedback",
                "title": "%AWS.command.submitFeedback%",
                "category": "AWS",
                "icon": {
                    "dark": "third-party/resources/from-vscode/dark/feedback.svg",
                    "light": "third-party/resources/from-vscode/light/feedback.svg"
                }
            },
            {
                "command": "aws.refreshAwsExplorer",
                "title": "%AWS.command.refreshAwsExplorer%",
                "category": "AWS",
                "icon": {
                    "dark": "third-party/resources/from-vscode-icons/dark/refresh.svg",
                    "light": "third-party/resources/from-vscode-icons/light/refresh.svg"
                }
            },
            {
                "command": "aws.samcli.detect",
                "title": "%AWS.command.samcli.detect%",
                "category": "AWS"
            },
            {
                "command": "aws.deleteCloudFormation",
                "title": "%AWS.command.deleteCloudFormation%",
                "category": "AWS"
            },
            {
                "command": "aws.downloadStateMachineDefinition",
                "title": "%AWS.command.downloadStateMachineDefinition%",
                "category": "AWS"
            },
            {
                "command": "aws.executeStateMachine",
                "title": "%AWS.command.executeStateMachine%",
                "category": "AWS"
            },
            {
                "command": "aws.copyArn",
                "title": "%AWS.command.copyArn%",
                "category": "AWS"
            },
            {
                "command": "aws.viewSchemaItem",
                "title": "%AWS.command.viewSchemaItem%",
                "category": "AWS"
            },
            {
                "command": "aws.searchSchema",
                "title": "%AWS.command.searchSchema%",
                "category": "AWS"
            },
            {
                "command": "aws.searchSchemaPerRegistry",
                "title": "%AWS.command.searchSchemaPerRegistry%",
                "category": "AWS"
            },
            {
                "command": "aws.downloadSchemaItemCode",
                "title": "%AWS.command.downloadSchemaItemCode%",
                "category": "AWS"
            },
            {
                "command": "aws.showErrorDetails",
                "title": "%AWS.command.showErrorDetails%",
                "category": "AWS"
            },
            {
                "command": "aws.viewLogs",
                "title": "%AWS.command.viewLogs%",
                "category": "AWS"
            },
            {
                "command": "aws.help",
                "title": "%AWS.command.help%",
                "category": "AWS"
            },
            {
                "command": "aws.github",
                "title": "%AWS.command.github%",
                "category": "AWS"
            },
            {
                "command": "aws.quickStart",
                "title": "%AWS.command.quickStart%",
                "category": "AWS"
            },
            {
                "command": "aws.refreshCdkExplorer",
                "title": "%AWS.command.refreshCdkExplorer%",
                "category": "AWS",
                "icon": {
                    "dark": "third-party/resources/from-vscode-icons/dark/refresh.svg",
                    "light": "third-party/resources/from-vscode-icons/light/refresh.svg"
                }
            },
            {
                "command": "aws.stepfunctions.createStateMachineFromTemplate",
                "title": "%AWS.command.stepFunctions.createStateMachineFromTemplate%",
                "category": "AWS"
            },
            {
                "command": "aws.stepfunctions.publishStateMachine",
                "title": "%AWS.command.stepFunctions.publishStateMachine%",
                "category": "AWS"
            },
            {
                "command": "aws.previewStateMachine",
                "title": "%AWS.command.stepFunctions.previewStateMachine%",
                "category": "AWS",
                "icon": {
                    "light": "resources/light/stepfunctions/preview.svg",
                    "dark": "resources/dark/stepfunctions/preview.svg"
                }
            },
            {
                "command": "aws.aboutToolkit",
                "title": "%AWS.command.aboutToolkit%",
                "category": "AWS"
            },
            {
                "command": "aws.cloudWatchLogs.viewLogStream",
                "title": "%AWS.command.viewLogStream%",
                "category": "AWS"
            }
        ],
        "jsonValidation": [
            {
                "fileMatch": ".aws/templates.json",
                "url": "./dist/src/templates/templates.json"
            },
            {
                "fileMatch": "*ecs-task-def.json",
                "url": "https://ecs-intellisense.s3-us-west-2.amazonaws.com/task-definition/schema.json"
            }
        ],
        "languages": [
            {
                "id": "asl",
                "extensions": [
                    ".asl.json",
                    ".asl"
                ],
                "aliases": [
                    "Amazon States Language"
                ]
            }
        ],
        "keybindings": [
            {
                "command": "aws.previewStateMachine",
                "key": "ctrl+shift+v",
                "mac": "cmd+shift+v",
                "when": "editorTextFocus && editorLangId == asl"
            }
        ],
        "grammars": [
            {
                "language": "asl",
                "scopeName": "source.asl",
                "path": "./syntaxes/ASL.tmLanguage"
            }
        ]
    },
    "scripts": {
        "vscode:prepublish": "npm run clean && npm run lint && webpack --mode production && npm run buildScripts",
        "bundleDeps": "node ./build-scripts/bundleDeps.js",
        "clean": "node ./build-scripts/clean.js dist",
        "generateNonCodeFiles": "ts-node ./build-scripts/generateNonCodeFiles.ts",
        "reset": "node ./build-scripts/clean.js dist node_modules && npm install",
        "copyNonCodeFiles": "node ./build-scripts/copyNonCodeFiles.js",
        "copyExtensionMain": "node ./build-scripts/copyExtensionMain.js",
        "buildScripts": "npm run bundleDeps && npm run copyExtensionMain && npm run copyNonCodeFiles && npm run generateNonCodeFiles",
        "compile": "webpack --mode development && npm run buildScripts",
        "recompile": "npm run clean && npm run compile",
        "watch": "npm run buildScripts && tsc -watch -p ./",
        "postinstall": "ts-node ./build-scripts/generateServiceClient.ts && npm run generateTelemetry && npm run generateConfigurationAttributes",
        "testCompile": "tsc -p ./ && npm run buildScripts",
        "test": "npm run testCompile && ts-node ./test-scripts/test.ts",
        "integrationTest": "npm run testCompile && ts-node ./test-scripts/integrationTest.ts",
        "lint": "eslint -c .eslintrc.js --ext .ts .",
        "lintfix": "eslint -c .eslintrc.js --fix --ext .ts .",
        "package": "vsce package",
        "packageAlpha": "ts-node ./build-scripts/packageAlpha.ts",
        "install-plugin": "vsce package -o aws-toolkit-vscode-test.vsix && code --install-extension aws-toolkit-vscode-test.vsix",
        "generateTelemetry": "node node_modules/@aws-toolkits/telemetry/lib/generateTelemetry.js --extraInput=src/shared/telemetry/vscodeTelemetry.json --output=src/shared/telemetry/telemetry.gen.ts",
        "generateConfigurationAttributes": "ts-node ./build-scripts/generateConfigurationAttributes.ts",
        "newChange": "ts-node ./build-scripts/newChange.ts",
        "createRelease": "ts-node ./build-scripts/createRelease.ts"
    },
    "devDependencies": {
        "@aws-toolkits/telemetry": "0.0.30",
        "@types/adm-zip": "^0.4.32",
        "@types/async-lock": "^1.1.0",
        "@types/cross-spawn": "^6.0.0",
        "@types/del": "^3.0.1",
        "@types/fs-extra": "^8.0.1",
        "@types/glob": "^7.1.1",
        "@types/js-yaml": "^3.12.0",
        "@types/lodash": "^4.14.136",
        "@types/lolex": "^5.1.0",
        "@types/marked": "^0.6.5",
        "@types/mocha": "^7.0.2",
        "@types/node": "^10.14.22",
        "@types/readline-sync": "^1.4.3",
        "@types/request": "^2.47.1",
        "@types/semver": "^5.5.0",
        "@types/sinon": "^7.0.13",
        "@types/tcp-port-used": "^1.0.0",
        "@types/uuid": "^3.4.4",
        "@types/vscode": "^1.42.0",
        "@types/xml2js": "^0.4.3",
        "@typescript-eslint/eslint-plugin": "^2.27.0",
        "@typescript-eslint/eslint-plugin-tslint": "^2.27.0",
        "@typescript-eslint/parser": "^2.27.0",
        "circular-dependency-plugin": "^5.2.0",
        "decache": "^4.4.0",
        "eslint": "^6.8.0",
        "eslint-config-prettier": "^6.10.1",
        "eslint-plugin-header": "^3.0.0",
        "eslint-plugin-no-null": "^1.0.2",
        "filemanager-webpack-plugin": "^2.0.5",
        "glob": "^7.1.4",
        "husky": "^2.3.0",
        "istanbul": "^0.4.5",
        "json-schema-to-typescript": "^8.2.0",
        "lolex": "^5.1.0",
        "marked": "^0.7.0",
        "mocha": "^7.1.1",
        "mocha-junit-reporter": "^1.23.3",
        "mocha-multi-reporters": "^1.1.7",
        "prettier": "^1.19.1",
        "pretty-quick": "^1.10.0",
        "readline-sync": "^1.4.9",
        "remap-istanbul": "^0.12.0",
        "sinon": "^7.4.2",
        "source-map-support": "^0.5.19",
        "terser-webpack-plugin": "^2.3.1",
        "ts-loader": "^6.2.0",
        "ts-mockito": "^2.5.0",
        "ts-node": "^8.5.2",
        "vsce": "^1.69.0",
        "vscode-nls-dev": "^3.3.1",
        "vscode-test": "^1.3.0",
        "webpack": "^4.41.2",
        "webpack-cli": "^3.3.10"
    },
    "dependencies": {
        "adm-zip": "^0.4.13",
        "amazon-states-language-service": "^1.1.6",
        "async-lock": "^1.1.3",
        "aws-sdk": "^2.581.0",
        "cloudformation-schema-js-yaml": "^1.0.1",
        "cross-spawn": "^6.0.5",
        "del": "^3.0.0",
        "fs-extra": "^8.1.0",
        "handlebars": "^4.7.6",
        "immutable": "^4.0.0-rc.12",
        "js-yaml": "^3.13.1",
        "jsonc-parser": "^2.0.2",
        "lodash": "^4.17.19",
        "moment": "^2.24.0",
        "original-fs": "^1.1.0",
        "portfinder": "^1.0.25",
        "request": "^2.88.0",
        "semver": "^5.6.0",
        "sleep-promise": "^8.0.1",
        "strip-ansi": "^5.2.0",
        "tcp-port-used": "^1.0.1",
        "triple-beam": "^1.3.0",
        "typescript": "^3.7.2",
        "uuid": "^3.3.2",
        "vscode-languageclient": "^6.1.1",
        "vscode-languageserver": "^6.1.1",
        "vscode-languageserver-textdocument": "^1.0.1",
        "vscode-nls": "^4.1.1",
        "vue": "^2.5.16",
        "winston": "^3.2.1",
        "winston-transport": "^4.3.0",
        "xml2js": "^0.4.19",
        "yaml": "^1.9.2"
    },
    "prettier": {
        "printWidth": 120,
        "trailingComma": "es5",
        "tabWidth": 4,
        "singleQuote": true,
        "semi": false,
        "bracketSpacing": true,
        "arrowParens": "avoid",
        "endOfLine": "lf"
    },
    "husky": {
        "hooks": {
            "pre-commit": "(git secrets --pre_commit_hook -- \"$@\" || echo 'Please install git-secrets https://github.com/awslabs/git-secrets to check for accidentally commited secrets!') && pretty-quick --staged"
        }
    }
}<|MERGE_RESOLUTION|>--- conflicted
+++ resolved
@@ -32,11 +32,8 @@
     "preview": false,
     "qna": "https://github.com/aws/aws-toolkit-vscode/issues",
     "activationEvents": [
-<<<<<<< HEAD
+        "onStartupFinished",
         "onDebugResolve:aws-sam",
-=======
-        "onStartupFinished",
->>>>>>> f190f03f
         "onCommand:aws.login",
         "onCommand:aws.credential.profile.create",
         "onCommand:aws.logout",

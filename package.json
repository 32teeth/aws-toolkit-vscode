--- conflicted
+++ resolved
@@ -2,11 +2,7 @@
     "name": "aws-toolkit-vscode",
     "displayName": "AWS Toolkit (Mynah Beta)",
     "description": "Including support for CodeWhisperer, CodeCatalyst, Lambda, S3, CloudWatch Logs, and many other services",
-<<<<<<< HEAD
     "version": "1.73.0-SNAPSHOT",
-=======
-    "version": "1.72.0-SNAPSHOT",
->>>>>>> aa8cae76
     "extensionKind": [
         "workspace"
     ],
@@ -3470,21 +3466,21 @@
                 "description": "AWS Contributed Icon",
                 "default": {
                     "fontPath": "./resources/fonts/aws-toolkit-icons.woff",
-                    "fontCharacter": "\\e1b8"
+                    "fontCharacter": "\\f1b8"
                 }
             },
             "aws-schemas-schema": {
                 "description": "AWS Contributed Icon",
                 "default": {
                     "fontPath": "./resources/fonts/aws-toolkit-icons.woff",
-                    "fontCharacter": "\\e1b9"
+                    "fontCharacter": "\\f1b9"
                 }
             },
             "aws-stepfunctions-preview": {
                 "description": "AWS Contributed Icon",
                 "default": {
                     "fontPath": "./resources/fonts/aws-toolkit-icons.woff",
-                    "fontCharacter": "\\e1ba"
+                    "fontCharacter": "\\f1ba"
                 }
             }
         }
@@ -3519,13 +3515,9 @@
         "report": "nyc report --reporter=html --reporter=json"
     },
     "devDependencies": {
-<<<<<<< HEAD
-        "@aws-toolkits/telemetry": "^1.0.125",
-=======
         "@aws-toolkits/telemetry": "^1.0.120",
         "@aws/fully-qualified-names": "^2.1.1",
         "@aws-sdk/types": "^3.13.1",
->>>>>>> aa8cae76
         "@cspotcode/source-map-support": "^0.8.1",
         "@sinonjs/fake-timers": "^10.0.2",
         "@types/adm-zip": "^0.4.34",
@@ -3553,11 +3545,7 @@
         "@types/xml2js": "^0.4.8",
         "@typescript-eslint/eslint-plugin": "^5.59.0",
         "@typescript-eslint/parser": "^5.59.1",
-<<<<<<< HEAD
-        "@vscode/codicons": "^0.0.33",
-=======
         "@vscode/codicons": "^0.0.32",
->>>>>>> aa8cae76
         "@vscode/test-electron": "^2.2.3",
         "@vue/compiler-sfc": "^3.2.40",
         "circular-dependency-plugin": "^5.2.2",
@@ -3625,10 +3613,7 @@
         "mime-types": "^2.1.32",
         "moment": "^2.29.4",
         "portfinder": "^1.0.25",
-<<<<<<< HEAD
-=======
         "sanitize-html": "^2.3.3",
->>>>>>> aa8cae76
         "semver": "^7.5.0",
         "strip-ansi": "^5.2.0",
         "tcp-port-used": "^1.0.1",
@@ -3636,12 +3621,8 @@
         "uuid": "^8.3.2",
         "vscode-languageclient": "^6.1.4",
         "vscode-languageserver": "^6.1.1",
-<<<<<<< HEAD
-        "vscode-languageserver-textdocument": "^1.0.8",
-=======
         "vscode-languageserver-protocol": "^3.15.3",
         "vscode-languageserver-textdocument": "^1.0.3",
->>>>>>> aa8cae76
         "vscode-nls": "^5.2.0",
         "vue": "^3.2.31",
         "web-tree-sitter": "^0.20.7",

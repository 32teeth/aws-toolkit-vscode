--- conflicted
+++ resolved
@@ -4,11 +4,6 @@
  */
 
 import * as vscode from 'vscode'
-<<<<<<< HEAD
-import { telemetry } from '../shared/telemetry/telemetry'
-=======
-import { ExtContext } from '../shared/extensions'
->>>>>>> 17094e2b
 import { Commands } from '../shared/vscode/commands2'
 import * as CodeWhispererConstants from '../codewhisperer/models/constants'
 import { stopTransformByQ } from '../codewhisperer/commands/startTransformByQ'

--- conflicted
+++ resolved
@@ -96,12 +96,8 @@
 /**
  * URI scheme for CloudWatch Logs Virtual Documents
  */
-<<<<<<< HEAD
 export const CLOUDWATCH_LOGS_SCHEME = 'aws-cwl'
-=======
-export const CLOUDWATCH_LOGS_SCHEME = 'awsCloudWatchLogs'
 export const AWS_SCHEME = 'aws'
->>>>>>> 9b6c8b6c
 
 export const LAMBDA_PACKAGE_TYPE_IMAGE = 'Image'
 

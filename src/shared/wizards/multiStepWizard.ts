/*!
 * Copyright 2018 Amazon.com, Inc. or its affiliates. All Rights Reserved.
 * SPDX-License-Identifier: Apache-2.0
 */

import * as nls from 'vscode-nls'
const localize = nls.loadMessageBundle()

import * as os from 'os'
import * as vscode from 'vscode'

import * as picker from '../../shared/ui/picker'
<<<<<<< HEAD
import { addCodiconToString } from '../utilities/textUtilities'
=======
import { getLogger } from '../logger/logger'
>>>>>>> da783e1c

export interface WizardStep {
    (): Thenable<Transition>
}

export interface Transition {
    nextState: WizardNextState
    nextStep?: WizardStep
}

export enum WizardNextState {
    /** Instruct the wizard to continue to a new step. Consider using the helper function {@link wizardContinue} instead. */
    CONTINUE,
    /** Instruct the wizard to retry the current step. Consider using the const {@link WIZARD_RETRY} instead. */
    RETRY,
    /** Instruct the wizard to go back to the previous step. Consider using the const{@link WIZARD_GOBACK} instead. */
    GO_BACK,
    /** Instruct the wizard to terminate. Consider using the const {@link WIZARD_TERMINATE} instead. */
    TERMINATE,
}

export const WIZARD_RETRY: Transition = {
    nextState: WizardNextState.RETRY,
}

export const WIZARD_TERMINATE: Transition = {
    nextState: WizardNextState.TERMINATE,
}

export const WIZARD_GOBACK: Transition = {
    nextState: WizardNextState.GO_BACK,
}

export function wizardContinue(step: WizardStep): Transition {
    return {
        nextState: WizardNextState.CONTINUE,
        nextStep: step,
    }
}

export abstract class MultiStepWizard<TResult> {
    protected constructor() {}

    public async run(): Promise<TResult | undefined> {
        let steps: WizardStep[] = [this.startStep]

        // in a wizard, it only make sense to go forwards to an arbitrary step, or backwards in history
        while (steps.length > 0) {
            const step = steps[steps.length - 1]
            // non-terminal if we still have steps
            if (step === undefined) {
                getLogger().warn('encountered an undefined step, terminating wizard')
                break
            }
            const result = await step()

            switch (result.nextState) {
                case WizardNextState.TERMINATE:
                    // success/failure both handled by getResult()
                    steps = []
                    break
                case WizardNextState.RETRY:
                    // retry the current step
                    break
                case WizardNextState.GO_BACK:
                    // let history unwind
                    steps.pop()
                    break
                case WizardNextState.CONTINUE:
                    // push the next step to run
                    steps.push(result.nextStep!)
                    break
                default:
                    throw new Error(`unhandled transition in MultiStepWizard: ${result.nextState}`)
            }
        }

        return this.getResult()
    }

    protected abstract get startStep(): WizardStep

    protected abstract getResult(): TResult | undefined
}

export interface FolderQuickPickItem extends vscode.QuickPickItem {
    getUri(): Thenable<vscode.Uri | undefined>
}

export class WorkspaceFolderQuickPickItem implements FolderQuickPickItem {
    public readonly label: string

    public constructor(private readonly folder: vscode.WorkspaceFolder) {
        this.label = addCodiconToString('root-folder-opened', folder.name)
    }

    public async getUri(): Promise<vscode.Uri | undefined> {
        return this.folder.uri
    }
}

export class WizardContext {
    public readonly showOpenDialog = vscode.window.showOpenDialog
    public get workspaceFolders(): readonly vscode.WorkspaceFolder[] | undefined {
        return vscode.workspace.workspaceFolders
    }
}

export class BrowseFolderQuickPickItem implements FolderQuickPickItem {
    public alwaysShow: boolean = true

    public constructor(private readonly context: WizardContext, public readonly detail: string) {}

    public get label(): string {
        if (this.context.workspaceFolders && this.context.workspaceFolders.length > 0) {
            return addCodiconToString(
                'folder-opened',
                localize('AWS.initWizard.location.select.folder', 'Select a different folder...')
            )
        }

        return localize(
            'AWS.initWizard.location.select.folder.empty.workspace',
            'There are no workspace folders open. Select a folder...'
        )
    }

    public async getUri(): Promise<vscode.Uri | undefined> {
        const workspaceFolders = this.context.workspaceFolders
        const defaultUri =
            !!workspaceFolders && workspaceFolders.length > 0 ? workspaceFolders[0].uri : vscode.Uri.file(os.homedir())

        const result = await this.context.showOpenDialog({
            defaultUri,
            openLabel: localize('AWS.samcli.initWizard.name.browse.openLabel', 'Open'),
            canSelectFiles: false,
            canSelectFolders: true,
            canSelectMany: false,
        })

        if (!result || !result.length) {
            return undefined
        }

        return result[0]
    }
}

export async function promptUserForLocation(
    context: WizardContext,
    additionalParams?: {
        helpButton?: { button: vscode.QuickInputButton; url: string }
        overrideText?: { detail?: string; title?: string }
        step?: number
        totalSteps?: number
    }
): Promise<vscode.Uri | undefined> {
    const items: FolderQuickPickItem[] = (context.workspaceFolders || [])
        .map<FolderQuickPickItem>(f => new WorkspaceFolderQuickPickItem(f))
        .concat([
            new BrowseFolderQuickPickItem(
                context,
                additionalParams?.overrideText?.detail
                    ? additionalParams.overrideText.detail
                    : localize(
                          'AWS.wizard.location.select.folder.detail',
                          'The selected folder will be added to the workspace.'
                      )
            ),
        ])

    const quickPick = picker.createQuickPick({
        options: {
            ignoreFocusOut: true,
            title: additionalParams?.overrideText?.title
                ? additionalParams.overrideText.title
                : localize('AWS.wizard.location.prompt', 'Select a workspace folder for your new project'),
            step: additionalParams?.step,
            totalSteps: additionalParams?.totalSteps,
        },
        items: items,
        buttons: [
            ...(additionalParams?.helpButton ? [additionalParams.helpButton.button] : []),
            vscode.QuickInputButtons.Back,
        ],
    })

    const choices = await picker.promptUser({
        picker: quickPick,
        onDidTriggerButton: (button, resolve, reject) => {
            if (button === vscode.QuickInputButtons.Back) {
                resolve(undefined)
            } else if (button === additionalParams?.helpButton?.button) {
                vscode.env.openExternal(vscode.Uri.parse(additionalParams.helpButton.url))
            }
        },
    })
    const pickerResponse = picker.verifySinglePickerOutput<FolderQuickPickItem>(choices)

    if (!pickerResponse) {
        return undefined
    }

    if (pickerResponse instanceof BrowseFolderQuickPickItem) {
        const browseFolderResult = await pickerResponse.getUri()

        // If user cancels from Open Folder dialog, send them back to the folder picker.
        return browseFolderResult ? browseFolderResult : await promptUserForLocation(context, additionalParams)
    }

    return pickerResponse.getUri()
}<|MERGE_RESOLUTION|>--- conflicted
+++ resolved
@@ -10,11 +10,8 @@
 import * as vscode from 'vscode'
 
 import * as picker from '../../shared/ui/picker'
-<<<<<<< HEAD
 import { addCodiconToString } from '../utilities/textUtilities'
-=======
 import { getLogger } from '../logger/logger'
->>>>>>> da783e1c
 
 export interface WizardStep {
     (): Thenable<Transition>

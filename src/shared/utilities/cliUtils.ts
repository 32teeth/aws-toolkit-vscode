/*!
 * Copyright 2021 Amazon.com, Inc. or its affiliates. All Rights Reserved.
 * SPDX-License-Identifier: Apache-2.0
 */

import globals from '../extensionGlobals'

import * as admZip from 'adm-zip'
import * as fs from 'fs-extra'
import * as path from 'path'
import * as vscode from 'vscode'
import { getIdeProperties } from '../extensionUtilities'
import { makeTemporaryToolkitFolder, tryRemoveFolder } from '../filesystemUtilities'
import { getLogger } from '../logger'
import { HttpResourceFetcher } from '../resourcefetcher/httpResourceFetcher'
import * as telemetry from '../telemetry/telemetry'
import { ChildProcess } from '../utilities/childProcess'
import { Window } from '../vscode/window'

import * as nls from 'vscode-nls'
import { Timeout, CancellationError } from './timeoutUtils'
import { showMessageWithCancel } from './messages'
import { DevSettings } from '../settings'
const localize = nls.loadMessageBundle()

const msgDownloading = localize('AWS.installProgress.downloading', 'downloading...')
const msgInstallingLocal = localize('AWS.installProgress.installingLocal', 'installing local copy...')

export class InstallerError extends Error {}
export class InvalidPlatformError extends Error {}

interface Cli {
    command: {
        unix: string
        windows: string
    }
    source: {
        macos: string
        windows: string
        linux: string
    }
    manualInstallLink: string
    name: string
}

type AwsClis = Extract<telemetry.ToolId, 'session-manager-plugin'>

/**
 * CLIs and their full filenames and download paths for their respective OSes
 * TODO: Add SAM? Other CLIs?
 */
export const AWS_CLIS: { [cli in AwsClis]: Cli } = {
    'session-manager-plugin': {
        command: {
            unix: path.join('sessionmanagerplugin', 'bin', 'session-manager-plugin'),
            windows: path.join('sessionmanagerplugin', 'bin', 'session-manager-plugin.exe'),
        },
        source: {
            // use pkg: zip is unsigned
            macos: 'https://s3.amazonaws.com/session-manager-downloads/plugin/latest/mac/session-manager-plugin.pkg',
            windows:
                'https://session-manager-downloads.s3.amazonaws.com/plugin/latest/windows/SessionManagerPlugin.zip',
            linux: 'https://s3.amazonaws.com/session-manager-downloads/plugin/latest/ubuntu_64bit/session-manager-plugin.deb',
        },
        name: 'Session Manager Plugin',
        manualInstallLink:
            'https://docs.aws.amazon.com/systems-manager/latest/userguide/session-manager-working-with-install-plugin.html',
    },
}

/**
 * Installs a selected CLI: wraps confirmation, cleanup, and telemetry logic.
 * @param cli CLI to install
 * @param confirmBefore Prompt before starting install?
 * @returns CLI Path
 */
export async function installCli(
    cli: AwsClis,
    confirm: boolean,
    window: Window = Window.vscode()
): Promise<string | never> {
    const cliToInstall = AWS_CLIS[cli]
    if (!cliToInstall) {
        throw new InstallerError(`Invalid not found for CLI: ${cli}`)
    }
    let result: telemetry.Result = 'Succeeded'

    let tempDir: string | undefined
    const manualInstall = localize('AWS.cli.manualInstall', 'Install manually...')
    try {
        const install = localize('AWS.generic.install', 'Install')
        const selection = !confirm
            ? install
            : await window.showInformationMessage(
                  localize(
                      'AWS.cli.installCliPrompt',
                      '{0} could not find {1} CLI. Install a local copy?',
                      localize('AWS.channel.aws.toolkit', '{0} Toolkit', getIdeProperties().company),
                      cliToInstall.name
                  ),
                  install,
                  manualInstall
              )

        if (selection !== install) {
            if (selection === manualInstall) {
                vscode.env.openExternal(vscode.Uri.parse(cliToInstall.manualInstallLink))
            }
            throw new CancellationError('user')
        }

        const timeout = new Timeout(600000)
        const progress = await showMessageWithCancel(
            localize('AWS.cli.installProgress', 'Installing: {0} CLI', cliToInstall.name),
            timeout
        )

        tempDir = await makeTemporaryToolkitFolder()
        let cliPath: string
        try {
            switch (cli) {
                case 'session-manager-plugin':
                    cliPath = await installSsmCli(tempDir, progress, timeout)
                    break
                default:
                    throw new InstallerError(`Invalid not found for CLI: ${cli}`)
            }
        } finally {
            timeout.dispose()
        }
        // validate
        if (!(await hasCliCommand(cliToInstall, false))) {
            throw new InstallerError('Could not verify installed CLIs')
        }

        return cliPath
    } catch (err) {
        if (CancellationError.isUserCancelled(err)) {
            result = 'Cancelled'
            getLogger().info(`Cancelled installation for: ${cli}`)
            throw err
        }

        result = 'Failed'

        window
            .showErrorMessage(
                localize('AWS.cli.failedInstall', 'Installation of the {0} CLI failed.', cliToInstall.name),
                manualInstall
            )
            .then(button => {
                if (button === manualInstall) {
                    vscode.env.openExternal(vscode.Uri.parse(cliToInstall.manualInstallLink))
                }
            })

        throw err
    } finally {
        if (tempDir) {
            getLogger().info('Cleaning up installer...')
            // nonblocking: use `then`
            tryRemoveFolder(tempDir).then(success => {
                if (success) {
                    getLogger().info('Removed installer.')
                } else {
                    getLogger().warn(`Failed to clean up installer in temp directory: ${tempDir}`)
                }
            })
        }

        telemetry.recordAwsToolInstallation({
            result,
            toolId: cli,
        })
    }
}

/**
 * Returns a path to a runnable CLI. Returns global path, local path, or undefined in that order.
 * @param cli CLI to detect
 * @returns Executable path, or undefined if not available
 */
export async function getCliCommand(cli: Cli): Promise<string | undefined> {
    const globalCommand = await hasCliCommand(cli, true)

    return globalCommand ?? (await hasCliCommand(cli, false))
}

/**
 * Returns whether or not a command is accessible on the user's $PATH
 * @param command CLI Command name
 */
async function hasCliCommand(cli: Cli, global: boolean): Promise<string | undefined> {
    const command = global ? path.parse(getOsCommand(cli)).base : path.join(getToolkitLocalCliPath(), getOsCommand(cli))
    const result = await new ChildProcess(command, ['--version']).run()

    return result.exitCode === 0 ? command : undefined
}

function getOsCommand(cli: Cli): string {
    return process.platform === 'win32' ? cli.command.windows : cli.command.unix
}

function getOsCliSource(cli: Cli): string {
    switch (process.platform) {
        case 'win32':
            return cli.source.windows
        case 'darwin':
            return cli.source.macos
        case 'linux':
            return cli.source.linux
        default:
            throw new InvalidPlatformError(`Platform ${process.platform} is not supported for CLI autoinstallation.`)
    }
}

async function downloadCliSource(cli: Cli, tempDir: string, timeout: Timeout): Promise<string> {
    const installerSource = getOsCliSource(cli)
    const destinationFile = path.join(tempDir, path.parse(getOsCliSource(cli)).base)
    const fetcher = new HttpResourceFetcher(installerSource, { showUrl: true, timeout })
    getLogger().info(`Downloading installer from ${installerSource}...`)
    await fetcher.get(destinationFile)

    return destinationFile
}

function getToolkitCliDir(): string {
    return path.join(globals.context.globalStorageUri.fsPath, 'tools')
}

/**
 * Gets the toolkit local CLI path
 * Instantiated as a function instead of a const to prevent being called before `ext.context` is set
 */
function getToolkitLocalCliPath(): string {
    return path.join(getToolkitCliDir(), 'Amazon')
}

function handleError<T extends Promise<unknown>>(promise: T): T {
    return promise.catch<never>(err => {
        if (
            !(err instanceof CancellationError || err instanceof InstallerError || err instanceof InvalidPlatformError)
        ) {
            throw new InstallerError((err as Error).message)
        }
        throw err
    }) as T
}

async function installSsmCli(
    tempDir: string,
    progress: vscode.Progress<{ message?: string; increment?: number }>,
    timeout: Timeout
): Promise<string> {
    progress.report({ message: msgDownloading })

    const ssmInstaller = await downloadCliSource(AWS_CLIS['session-manager-plugin'], tempDir, timeout)
    const outDir = path.join(getToolkitLocalCliPath(), 'sessionmanagerplugin')
    const finalPath = path.join(getToolkitLocalCliPath(), getOsCommand(AWS_CLIS['session-manager-plugin']))
    const TimedProcess = ChildProcess.extend({ timeout, rejectOnError: true, rejectOnErrorCode: true })

    getLogger('channel').info(`Installing SSM CLI from ${ssmInstaller} to ${outDir}...`)
    progress.report({ message: msgInstallingLocal })

    return handleError(install())

    async function install() {
        switch (process.platform) {
            case 'darwin':
                return installOnMac()
            case 'win32':
                return installOnWindows()
            case 'linux':
                return installOnLinux()
            default:
                throw new InvalidPlatformError(
                    `Platform ${process.platform} is not supported for CLI autoinstallation.`
                )
        }
    }

    async function installOnMac() {
        const tempPath = path.join(tempDir, 'tmp')
        const pkgArgs = ['--expand', 'session-manager-plugin.pkg', tempPath]
        const tarArgs = ['-xzf', path.join(tempPath, 'Payload')]
        await new TimedProcess('pkgutil', pkgArgs).run({ spawnOptions: { cwd: tempDir } })
        await new TimedProcess('tar', tarArgs).run({ spawnOptions: { cwd: tempPath } })

        fs.copySync(path.join(tempPath, 'usr', 'local', 'sessionmanagerplugin'), outDir, {
            recursive: true,
        })

        return finalPath
    }

    async function installOnWindows() {
        new admZip(ssmInstaller).extractAllTo(tempDir, true)
        const secondZip = path.join(tempDir, 'package.zip')
        new admZip(secondZip).extractAllTo(outDir, true)

        return finalPath
    }

    async function installOnLinux() {
        const ssmDir = path.dirname(ssmInstaller)
        // extract deb file (using ar) to ssmInstaller dir
        await new TimedProcess('ar', ['-x', ssmInstaller]).run({ spawnOptions: { cwd: ssmDir } })
        // extract data.tar.gz to CLI dir
        const tarArgs = ['-xzf', path.join(ssmDir, 'data.tar.gz')]
        await new TimedProcess('tar', tarArgs).run({ spawnOptions: { cwd: ssmDir } }),
            fs.mkdirSync(outDir, { recursive: true })
        fs.copySync(path.join(ssmDir, 'usr', 'local', 'sessionmanagerplugin'), outDir, {
            recursive: true,
        })

        return finalPath
    }
}

/**
 * @throws {@link CancellationError} if the install times out or the user cancels
 */
export async function getOrInstallCli(
    cli: AwsClis,
    confirm: boolean,
<<<<<<< HEAD
    window: Window = Window.vscode()
): Promise<string> {
    let cliCommand: string | undefined
    if (!DevSettings.instance.get('forceInstallTools', false)) {
        cliCommand = await getCliCommand(AWS_CLIS[cli])
    }
=======
    window: Window = Window.vscode(),
    settings: SettingsConfiguration = new DefaultSettingsConfiguration(extensionSettingsPrefix)
): Promise<string | never> {
    const forceInstall = settings.readDevSetting<boolean>('aws.dev.forceInstallTools', 'boolean', true)
>>>>>>> a5365356

    if (forceInstall) {
        return installCli(cli, confirm, window)
    } else {
        return (await getCliCommand(AWS_CLIS[cli])) ?? installCli(cli, confirm, window)
    }
}

// TODO: uncomment for AWS CLI installation

/**
 * TODO: AWS CLI install on Linux requires sudo!!!
 */
// async function installAwsCli(
//     tempDir: string,
//     progress: vscode.Progress<{ message?: string; increment?: number }>
// ): Promise<string> {
//     progress.report({ message: msgDownloading })
//     const awsInstaller = await downloadCliSource(AWS_CLIS.aws, tempDir)
//     fs.chmodSync(awsInstaller, 0o700)

//     getLogger('channel').info(`Installing AWS CLI from ${awsInstaller} to ${getToolkitCliDir()}...`)
//     progress.report({ message: msgInstallingLocal })
//     switch (process.platform) {
//         case 'win32': {
//             return await installToolkitLocalMsi(awsInstaller)
//         }
//         case 'darwin': {
//             // edit config file: https://docs.aws.amazon.com/cli/latest/userguide/install-cliv2-mac.html#cliv2-mac-install-cmd-current-user
//             const xmlPath = path.join(tempDir, 'choices.xml')
//             fs.writeFileSync(
//                 xmlPath,
//                 `<?xml version="1.0" encoding="UTF-8"?>
//             <!DOCTYPE plist PUBLIC "-//Apple//DTD PLIST 1.0//EN" "http://www.apple.com/DTDs/PropertyList-1.0.dtd">
//             <plist version="1.0">
//                 <array>
//                 <dict>
//                     <key>choiceAttribute</key>
//                     <string>customLocation</string>
//                     <key>attributeSetting</key>
//                     <string>${getToolkitLocalCliPath()}</string>
//                     <key>choiceIdentifier</key>
//                     <string>default</string>
//                 </dict>
//                 </array>
//             </plist>`
//             )
//             // install
//             return await installToolkitLocalPkg(
//                 awsInstaller,
//                 '--target',
//                 'CurrentUserHomeDirectory',
//                 '--applyChoiceChangesXML',
//                 xmlPath
//             )
//         }
//         case 'linux': {
//             return await installToolkitLocalLinuxAwsCli(awsInstaller)
//         }
//         default: {
//             throw new InvalidPlatformError(`Unsupported platform for CLI installation: ${process.platform}`)
//         }
//     }
// }

// async function installToolkitLocalMsi(msiPath: string): Promise<string> {
//     if (process.platform !== 'win32') {
//         throw new InvalidPlatformError(`Cannot install MSI files on operating system: ${process.platform}`)
//     }
//     const result = await new ChildProcess(
//         true,
//         'msiexec',
//         undefined,
//         '/a',
//         msiPath,
//         '/quiet',
//         // use base dir: installer installs to ./Amazon/AWSCLIV2
//         `TARGETDIR=${vscode.Uri.file(getToolkitCliDir()).fsPath}`
//     ).run()
//     if (result.exitCode !== 0) {
//         throw new InstallerError(`Installation of MSI file ${msiPath} failed: Error Code ${result.exitCode}`)
//     }

//     return path.join(getToolkitCliDir(), getOsCommand(AWS_CLIS.aws))
// }

// async function installToolkitLocalPkg(pkgPath: string, ...args: string[]): Promise<string> {
//     if (process.platform !== 'darwin') {
//         throw new InvalidPlatformError(`Cannot install pkg files on operating system: ${process.platform}`)
//     }
//     const result = await new ChildProcess(true, 'installer', undefined, '--pkg', pkgPath, ...args).run()
//     if (result.exitCode !== 0) {
//         throw new InstallerError(`Installation of PKG file ${pkgPath} failed: Error Code ${result.exitCode}`)
//     }

//     return path.join(getToolkitCliDir(), getOsCommand(AWS_CLIS.aws))
// }

/**
 * TODO: THIS REQUIRES SUDO!!! Potentially drop support or look into adding; unsure how we would handle having to input a password.
 */
// async function installToolkitLocalLinuxAwsCli(archivePath: string): Promise<string> {
//     if (process.platform !== 'linux') {
//         throw new InvalidPlatformError(`Cannot use Linux installer on operating system: ${process.platform}`)
//     }
//     const dirname = path.join(path.parse(archivePath).dir, path.parse(archivePath).name)
//     const installDir = path.join(getToolkitCliDir(), 'Amazon', 'AWSCLIV2')
//     new admZip(archivePath).extractAllTo(dirname, true)
//     const result = await new ChildProcess(
//         true,
//         'sh',
//         undefined,
//         path.join(dirname, 'aws', 'install'),
//         '-i',
//         installDir,
//         '-b',
//         installDir
//     ).run()
//     if (result.exitCode !== 0) {
//         throw new InstallerError(
//             `Installation of Linux CLI archive ${archivePath} failed: Error Code ${result.exitCode}`
//         )
//     }

//     return path.join(getToolkitCliDir(), getOsCommand(AWS_CLIS.aws))
// }

// export async function hardLinkToCliDir(dir: string, command: Cli): Promise<void> {
//     const existingPath = path.join(dir, getOsCommand(command))
//     const newPath = getCliPath(command)
//     return new Promise((resolve, reject) => {
//         getLogger().debug(`Attempting to hard link ${existingPath} to ${newPath}...`)
//         fs.link(existingPath, newPath, err => {
//             if (err) {
//                 const message = `Toolkit could not create a hard link for ${existingPath} to ${newPath}`
//                 getLogger().error(`${message}: %O`, err)
//                 reject(new InstallerError(message))
//             }
//             resolve()
//         })
//     })
// }<|MERGE_RESOLUTION|>--- conflicted
+++ resolved
@@ -323,21 +323,9 @@
 export async function getOrInstallCli(
     cli: AwsClis,
     confirm: boolean,
-<<<<<<< HEAD
     window: Window = Window.vscode()
 ): Promise<string> {
-    let cliCommand: string | undefined
-    if (!DevSettings.instance.get('forceInstallTools', false)) {
-        cliCommand = await getCliCommand(AWS_CLIS[cli])
-    }
-=======
-    window: Window = Window.vscode(),
-    settings: SettingsConfiguration = new DefaultSettingsConfiguration(extensionSettingsPrefix)
-): Promise<string | never> {
-    const forceInstall = settings.readDevSetting<boolean>('aws.dev.forceInstallTools', 'boolean', true)
->>>>>>> a5365356
-
-    if (forceInstall) {
+    if (DevSettings.instance.get('forceInstallTools', false)) {
         return installCli(cli, confirm, window)
     } else {
         return (await getCliCommand(AWS_CLIS[cli])) ?? installCli(cli, confirm, window)

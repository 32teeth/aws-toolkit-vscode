/*!
 * Copyright 2022 Amazon.com, Inc. or its affiliates. All Rights Reserved.
 * SPDX-License-Identifier: Apache-2.0
 */

import globals from '../shared/extensionGlobals'

import * as nls from 'vscode-nls'
const localize = nls.loadMessageBundle()

import * as vscode from 'vscode'
import * as localizedText from '../shared/localizedText'
import { Credentials } from '@aws-sdk/types'
import { SsoAccessTokenProvider } from './sso/ssoAccessTokenProvider'
import { codicon, getIcon } from '../shared/icons'
import { Commands } from '../shared/vscode/commands2'
import { DataQuickPickItem, showQuickPick } from '../shared/ui/pickerPrompter'
import { isValidResponse } from '../shared/wizards/wizard'
import { CancellationError } from '../shared/utilities/timeoutUtils'
import { ToolkitError, UnknownError } from '../shared/errors'
import { getCache } from './sso/cache'
import { createFactoryFunction, Mutable } from '../shared/utilities/tsUtils'
import { SsoToken } from './sso/model'
import { SsoClient } from './sso/clients'
import { getLogger } from '../shared/logger'
import { CredentialsProviderManager } from './providers/credentialsProviderManager'
import { asString, CredentialsProvider, fromString } from './providers/credentials'
import { once } from '../shared/utilities/functionUtils'
import { getResourceFromTreeNode } from '../shared/treeview/utils'
import { Instance } from '../shared/utilities/typeConstructors'
import { TreeNode } from '../shared/treeview/resourceTreeDataProvider'
import { createInputBox } from '../shared/ui/inputPrompter'
import { CredentialsSettings } from './credentialsUtilities'
import { telemetry } from '../shared/telemetry/telemetry'
import { createCommonButtons } from '../shared/ui/buttons'
import { getIdeProperties } from '../shared/extensionUtilities'
import { getCodeCatalystDevEnvId } from '../shared/vscode/env'
import { getConfigFilename } from './sharedCredentials'

export const builderIdStartUrl = 'https://view.awsapps.com/start'

export interface SsoConnection {
    readonly type: 'sso'
    readonly id: string
    readonly label: string
    readonly startUrl: string
    readonly scopes?: string[]

    /**
     * Retrieves a bearer token, refreshing or re-authenticating as-needed.
     *
     * This should be called for each new API request sent. It is up to the caller to
     * handle cases where the service rejects the token.
     */
    getToken(): Promise<Pick<SsoToken, 'accessToken' | 'expiresAt'>>
}

export interface IamConnection {
    readonly type: 'iam'
    // Currently equivalent to a serialized `CredentialId`
    // This may change in the future after refactoring legacy implementations
    readonly id: string
    readonly label: string
    getCredentials(): Promise<Credentials>
}

export type Connection = IamConnection | SsoConnection

export interface SsoProfile {
    readonly type: 'sso'
    readonly ssoRegion: string
    readonly startUrl: string
    readonly scopes?: string[]
}

export interface IamProfile {
    readonly type: 'iam'
    readonly name: string
}

// Placeholder type.
// Would be expanded over time to support
// https://docs.aws.amazon.com/cli/latest/userguide/cli-configure-profiles.html
type Profile = IamProfile | SsoProfile

interface AuthService {
    /**
     * Lists all connections known to the Toolkit.
     */
    listConnections(): Promise<Connection[]>

    /**
     * Creates a new connection using a profile.
     *
     * This will fail if the profile does not result in a valid connection.
     */
    createConnection(profile: Profile): Promise<Connection>

    /**
     * Deletes the connection, removing all associated stateful resources.
     */
    deleteConnection(connection: Pick<Connection, 'id'>): void

    /**
     * Retrieves a connection from an id if it exists.
     *
     * A connection id can be persisted and then later used to restore a previous connection.
     * The caller is expected to handle the case where the connection no longer exists.
     */
    getConnection(connection: Pick<Connection, 'id'>): Promise<Connection | undefined>
}

interface ConnectionManager {
    /**
     * The 'global' connection currently in use by the Toolkit.
     *
     * Connections can still be used even if they are not the active connection.
     */
    readonly activeConnection: Connection | undefined
    readonly onDidChangeActiveConnection: vscode.Event<Connection | undefined>

    /**
     * Changes the current 'active' connection used by the Toolkit.
     */
    useConnection(connection: Pick<Connection, 'id'>): Promise<Connection>
}

interface ProfileMetadata {
    /**
     * Labels are used for anything UI related when present.
     */
    readonly label?: string

    /**
     * Used to differentiate various edge-cases that are based off state or state transitions:
     * * `unauthenticated` -> try to login
     * * `valid` -> `invalid` -> notify that the credentials are invalid, prompt to login again
     * * `invalid` -> `invalid` -> immediately throw to stop the user from being spammed
     */
    readonly connectionState: 'valid' | 'invalid' | 'unauthenticated' | 'authenticating'
}

// Difference between "Connection" vs. "Profile":
// * Profile - A stateless configuration that describes how to get credentials
// * Connection - A stateful entity that can produce credentials for a specific target
//
// Connections are very similar to credential providers used in existing logic. The distinction
// is that connections are (ideally) identity-orientated whereas credential providers are not.

type StoredProfile<T extends Profile = Profile> = T & { readonly metadata: ProfileMetadata }

export class ProfileStore {
    public constructor(private readonly memento: vscode.Memento) {}

    public getProfile(id: string): StoredProfile | undefined {
        return this.getData()[id]
    }

    public getProfileOrThrow(id: string): StoredProfile {
        const profile = this.getProfile(id)
        if (profile === undefined) {
            throw new Error(`Profile does not exist: ${id}`)
        }

        return profile
    }

    public listProfiles(): [id: string, profile: StoredProfile][] {
        return Object.entries(this.getData())
    }

    public async addProfile(id: string, profile: SsoProfile): Promise<StoredProfile<SsoProfile>>
    public async addProfile(id: string, profile: IamProfile): Promise<StoredProfile<IamProfile>>
    public async addProfile(id: string, profile: Profile): Promise<StoredProfile> {
        if (this.getProfile(id) !== undefined) {
            throw new Error(`Profile already exists: ${id}`)
        }

        return this.putProfile(id, this.initMetadata(profile))
    }

    public async updateProfile(id: string, metadata: Partial<ProfileMetadata>): Promise<StoredProfile> {
        const profile = this.getProfileOrThrow(id)

        return this.putProfile(id, { ...profile, metadata: { ...profile.metadata, ...metadata } })
    }

    public async deleteProfile(id: string): Promise<void> {
        const data = this.getData()
        delete (data as Mutable<typeof data>)[id]

        await this.updateData(data)
    }

    public getCurrentProfileId(): string | undefined {
        return this.memento.get<string>('auth.currentProfileId')
    }

    public async setCurrentProfileId(id: string | undefined): Promise<void> {
        await this.memento.update('auth.currentProfileId', id)
    }

    private getData() {
        return this.memento.get<{ readonly [id: string]: StoredProfile }>('auth.profiles', {})
    }

    private async updateData(state: { readonly [id: string]: StoredProfile | undefined }) {
        await this.memento.update('auth.profiles', state)
    }

    private async putProfile(id: string, profile: StoredProfile) {
        await this.updateData({ ...this.getData(), [id]: profile })

        return profile
    }

    private initMetadata(profile: Profile): StoredProfile {
        return {
            ...profile,
            metadata: {
                connectionState: 'unauthenticated',
            },
        }
    }
}

async function loadIamProfilesIntoStore(store: ProfileStore, manager: CredentialsProviderManager) {
    const providers = await manager.getCredentialProviderNames()
    for (const [id, profile] of store.listProfiles()) {
        if (profile.type === 'iam' && providers[id] === undefined) {
            await store.deleteProfile(id)
        }
    }
    for (const id of Object.keys(providers)) {
        if (store.getProfile(id) === undefined) {
            await store.addProfile(id, { type: 'iam', name: providers[id].credentialTypeId })
        }
    }
}

function keyedDebounce<T, U extends any[], K extends string = string>(
    fn: (key: K, ...args: U) => Promise<T>
): typeof fn {
    const pending = new Map<K, Promise<T>>()

    return (key, ...args) => {
        if (pending.has(key)) {
            return pending.get(key)!
        }

        const promise = fn(key, ...args).finally(() => pending.delete(key))
        pending.set(key, promise)

        return promise
    }
}

// TODO: replace this with `idToken` when available
export function getSsoProfileKey(profile: Pick<SsoProfile, 'startUrl' | 'scopes'>): string {
    const scopesFragment = profile.scopes ? `?scopes=${profile.scopes.sort()}` : ''

    return `${profile.startUrl}${scopesFragment}`
}

function sortProfilesByScope(profiles: StoredProfile<Profile>[]): StoredProfile<SsoProfile>[] {
    return profiles
        .filter((c): c is StoredProfile<SsoProfile> => c.type === 'sso')
        .sort((a, b) => (a.scopes?.length ?? 0) - (b.scopes?.length ?? 0))
}

// The true connection state can only be known after trying to use the connection
// So it is not exposed on the `Connection` interface
type StatefulConnection = Connection & { readonly state: ProfileMetadata['connectionState'] }

export class Auth implements AuthService, ConnectionManager {
    private readonly ssoCache = getCache()
    private readonly onDidChangeActiveConnectionEmitter = new vscode.EventEmitter<StatefulConnection | undefined>()
    public readonly onDidChangeActiveConnection = this.onDidChangeActiveConnectionEmitter.event

    public constructor(
        private readonly store: ProfileStore,
        private readonly createTokenProvider = createFactoryFunction(SsoAccessTokenProvider),
        private readonly iamProfileProvider = CredentialsProviderManager.getInstance()
    ) {}

    #activeConnection: Mutable<StatefulConnection> | undefined
    public get activeConnection(): StatefulConnection | undefined {
        return this.#activeConnection
    }

    public get hasConnections() {
        return this.store.listProfiles().length !== 0
    }

    public async restorePreviousSession(): Promise<Connection | undefined> {
        const id = this.store.getCurrentProfileId()
        if (id === undefined) {
            return
        }

        try {
            return await this.useConnection({ id })
        } catch (err) {
            getLogger().warn(`auth: failed to restore previous session: ${UnknownError.cast(err).message}`)
        }
    }

    public async reauthenticate({ id }: Pick<Connection, 'id'>): Promise<Connection> {
        const profile = this.store.getProfileOrThrow(id)
        if (profile.type === 'sso') {
            const provider = this.getTokenProvider(id, profile)
            await this.authenticate(id, () => provider.createToken())

            return this.getSsoConnection(id, profile)
        } else {
            const provider = await this.getCredentialsProvider(id)
            await this.authenticate(id, () => this.createCachedCredentials(provider))

            return this.getIamConnection(id, provider)
        }
    }

    public async useConnection({ id }: Pick<Connection, 'id'>): Promise<Connection> {
        const profile = this.store.getProfile(id)
        if (profile === undefined) {
            throw new Error(`Connection does not exist: ${id}`)
        }

        const validated = await this.validateConnection(id, profile)
        const conn =
            validated.type === 'sso'
                ? this.getSsoConnection(id, validated)
                : this.getIamConnection(id, await this.getCredentialsProvider(id))

        this.#activeConnection = conn
        this.onDidChangeActiveConnectionEmitter.fire(conn)
        await this.store.setCurrentProfileId(id)

        return conn
    }

    public async logout(): Promise<void> {
        if (this.activeConnection === undefined) {
            return
        }

        await this.store.setCurrentProfileId(undefined)
        await this.invalidateConnection(this.activeConnection.id)
        this.#activeConnection = undefined
        this.onDidChangeActiveConnectionEmitter.fire(undefined)
    }

    public async listConnections(): Promise<Connection[]> {
        await loadIamProfilesIntoStore(this.store, this.iamProfileProvider)

        const connections = await Promise.all(
            this.store.listProfiles().map(async ([id, profile]) => {
                if (profile.type === 'sso') {
                    return this.getSsoConnection(id, profile)
                } else {
                    return this.getIamConnection(id, await this.getCredentialsProvider(id))
                }
            })
        )

        return connections
    }

    public async createConnection(profile: SsoProfile): Promise<SsoConnection>
    public async createConnection(profile: Profile): Promise<Connection> {
        if (profile.type === 'iam') {
            throw new Error('Creating IAM connections is not supported')
        }

        // XXX: Scoped connections must be shared as a workaround
        const startUrl = profile.startUrl
        if (profile.scopes) {
            const sharedProfile = sortProfilesByScope(this.store.listProfiles().map(p => p[1])).find(
                p => p.startUrl === startUrl
            )
            const scopes = Array.from(new Set([...profile.scopes, ...(sharedProfile?.scopes ?? [])]))
            profile = sharedProfile ? { ...profile, scopes } : profile
        }

        // XXX: `id` should be based off the resolved `idToken`, _not_ the source profile
        const id = getSsoProfileKey(profile)
        const tokenProvider = this.getTokenProvider(id, {
            ...profile,
            metadata: { connectionState: 'unauthenticated' },
        })

        try {
            ;(await tokenProvider.getToken()) ?? (await tokenProvider.createToken())
            const storedProfile = await this.store.addProfile(id, profile)
            await this.updateConnectionState(id, 'valid')

            return this.getSsoConnection(id, storedProfile)
        } catch (err) {
            await this.store.deleteProfile(id)
            throw err
        }
    }

    public async deleteConnection(connection: Pick<Connection, 'id'>): Promise<void> {
        if (connection.id === this.#activeConnection?.id) {
            await this.logout()
        } else {
            await this.invalidateConnection(connection.id)
        }

        await this.store.deleteProfile(connection.id)
    }

    public async getConnection(connection: Pick<Connection, 'id'>): Promise<Connection | undefined> {
        const connections = await this.listConnections()

        return connections.find(c => c.id === connection.id)
    }

    /**
     * Attempts to remove all auth state related to the connection.
     *
     * For SSO, this involves an API call to clear server-side state. The call happens
     * before the local token(s) are cleared as they are needed in the request.
     */
    private async invalidateConnection(id: Connection['id']) {
        const profile = this.store.getProfileOrThrow(id)

        if (profile.type === 'sso') {
            const provider = this.getTokenProvider(id, profile)
            const client = SsoClient.create(profile.ssoRegion, provider)

            // TODO: this seems to fail on the backend for scoped tokens
            await client.logout().catch(err => {
                const name = profile.metadata.label ?? id
                getLogger().warn(`auth: failed to logout of connection "${name}": ${UnknownError.cast(err)}`)
            })

            return provider.invalidate()
        } else if (profile.type === 'iam') {
            globals.loginManager.store.invalidateCredentials(fromString(id))
        }
    }

    private async updateConnectionState(id: Connection['id'], connectionState: ProfileMetadata['connectionState']) {
        const oldProfile = this.store.getProfileOrThrow(id)
        if (oldProfile.metadata.connectionState === connectionState) {
            return oldProfile
        }

        const profile = await this.store.updateProfile(id, { connectionState })
        if (this.#activeConnection?.id === id) {
            this.#activeConnection.state = connectionState
            this.onDidChangeActiveConnectionEmitter.fire(this.#activeConnection)
        }

        return profile
    }

    private async validateConnection<T extends Profile>(id: Connection['id'], profile: StoredProfile<T>) {
        if (profile.type === 'sso') {
            const provider = this.getTokenProvider(id, profile)
            if ((await provider.getToken()) === undefined) {
                return this.updateConnectionState(id, 'invalid')
            } else {
                return this.updateConnectionState(id, 'valid')
            }
        } else {
            const provider = await this.getCredentialsProvider(id)
            try {
                const credentials = await this.getCachedCredentials(provider)
                if (credentials !== undefined) {
                    return this.updateConnectionState(id, 'valid')
                } else if ((await provider.canAutoConnect()) === true) {
                    await this.authenticate(id, () => this.createCachedCredentials(provider))

                    return this.store.getProfileOrThrow(id)
                } else {
                    return this.updateConnectionState(id, 'invalid')
                }
            } catch {
                return this.updateConnectionState(id, 'invalid')
            }
        }
    }

    private async getCredentialsProvider(id: Connection['id']) {
        const provider = await this.iamProfileProvider.getCredentialsProvider(fromString(id))
        if (provider === undefined) {
            throw new Error(`Credentials provider "${id}" not found`)
        }

        return provider
    }

    // XXX: always read from the same location in a dev environment
    private getSsoSessionName = once(() => {
        const configFile = getConfigFilename()
        const contents: string = require('fs').readFileSync(configFile, 'utf-8')
        const identifier = contents.match(/\[sso\-session (.*)\]/)?.[1]
        if (!identifier) {
            throw new ToolkitError('No sso-session name found in ~/.aws/config', { code: 'NoSsoSessionName' })
        }

        return identifier
    })

    private getTokenProvider(id: Connection['id'], profile: StoredProfile<SsoProfile>) {
        const shouldUseSoftwareStatement =
            getCodeCatalystDevEnvId() !== undefined && profile.startUrl === builderIdStartUrl

        const tokenIdentifier = shouldUseSoftwareStatement ? this.getSsoSessionName() : id

        return this.createTokenProvider(
            {
                identifier: tokenIdentifier,
                startUrl: profile.startUrl,
                scopes: profile.scopes,
                region: profile.ssoRegion,
            },
            this.ssoCache
        )
    }

    private getIamConnection(id: Connection['id'], provider: CredentialsProvider): IamConnection & StatefulConnection {
        const profile = this.store.getProfileOrThrow(id)

        return {
            id,
            type: 'iam',
            state: profile.metadata.connectionState,
            label: profile.metadata.label ?? id,
            getCredentials: () => this.debouncedGetCredentials(id, provider),
        }
    }

    private getSsoConnection(
        id: Connection['id'],
        profile: StoredProfile<SsoProfile>
    ): SsoConnection & StatefulConnection {
        const provider = this.getTokenProvider(id, profile)
<<<<<<< HEAD
        const truncatedUrl = profile.startUrl.match(/https?:\/\/(.*)\.awsapps\.com\/start/)?.[1] ?? profile.startUrl
        const label = `IAM Identity Center (${truncatedUrl})`
=======
        const label = profile.startUrl === builderIdStartUrl ? 'AWS Builder ID' : `SSO (${profile.startUrl})`
>>>>>>> eadfe3c7

        return {
            id,
            type: profile.type,
            scopes: profile.scopes,
            startUrl: profile.startUrl,
            state: profile.metadata.connectionState,
            label: profile.metadata?.label ?? label,
            getToken: () => this.debouncedGetToken(id, provider),
        }
    }

    private async authenticate<T>(id: Connection['id'], callback: () => Promise<T>): Promise<T> {
        await this.updateConnectionState(id, 'authenticating')

        try {
            const result = await callback()
            await this.updateConnectionState(id, 'valid')

            return result
        } catch (err) {
            await this.updateConnectionState(id, 'invalid')
            throw err
        }
    }

    private async createCachedCredentials(provider: CredentialsProvider) {
        const providerId = provider.getCredentialsId()
        globals.loginManager.store.invalidateCredentials(providerId)
        const { credentials } = await globals.loginManager.store.upsertCredentials(providerId, provider)
        await globals.loginManager.validateCredentials(credentials, provider.getDefaultRegion())

        return credentials
    }

    private async getCachedCredentials(provider: CredentialsProvider) {
        const creds = await globals.loginManager.store.getCredentials(provider.getCredentialsId())
        if (creds !== undefined && creds.credentialsHashCode === provider.getHashCode()) {
            return creds.credentials
        }
    }

    private readonly debouncedGetToken = keyedDebounce(Auth.prototype.getToken.bind(this))
    private async getToken(id: Connection['id'], provider: SsoAccessTokenProvider): Promise<SsoToken> {
        const token = await provider.getToken()

        return token ?? this.handleInvalidCredentials(id, () => provider.createToken())
    }

    private readonly debouncedGetCredentials = keyedDebounce(Auth.prototype.getCredentials.bind(this))
    private async getCredentials(id: Connection['id'], provider: CredentialsProvider): Promise<Credentials> {
        const credentials = await this.getCachedCredentials(provider)
        if (credentials !== undefined) {
            return credentials
        } else if ((await provider.canAutoConnect()) === true) {
            return this.createCachedCredentials(provider)
        } else {
            return this.handleInvalidCredentials(id, () => this.createCachedCredentials(provider))
        }
    }

    private async handleInvalidCredentials<T>(id: Connection['id'], refresh: () => Promise<T>): Promise<T> {
        const previousState = this.store.getProfile(id)?.metadata.connectionState
        await this.updateConnectionState(id, 'invalid')

        if (previousState === 'invalid') {
            throw new ToolkitError('Connection is invalid or expired. Try logging in again.', {
                code: 'InvalidConnection',
            })
        }

        if (previousState === 'valid') {
            const message = localize('aws.auth.invalidConnection', 'Connection is invalid or expired, login again?')
            const resp = await vscode.window.showInformationMessage(message, localizedText.yes, localizedText.no)
            if (resp !== localizedText.yes) {
                throw new ToolkitError('User cancelled login', {
                    cancelled: true,
                    code: 'InvalidConnection',
                })
            }
        }

        return this.authenticate(id, refresh)
    }

    public readonly tryAutoConnect = once(async () => {
        if (this.activeConnection !== undefined) {
            return
        }

        // Use the environment token if available
        if (getCodeCatalystDevEnvId() !== undefined) {
            const profile = {
                scopes: ['codeaws:read_write'],
                type: 'sso' as const,
                startUrl: builderIdStartUrl,
                ssoRegion: 'us-east-1',
            }

            const key = getSsoProfileKey(profile)
            if (this.store.getProfile(key) === undefined) {
                await this.store.addProfile(key, profile)
            }
            await this.store.setCurrentProfileId(key)
        }

        const conn = await this.restorePreviousSession()
        if (conn !== undefined) {
            return
        }

        const defaultProfileId = asString({ credentialSource: 'profile', credentialTypeId: 'default' })
        const ec2ProfileId = asString({ credentialSource: 'ec2', credentialTypeId: 'instance' })
        const ecsProfileId = asString({ credentialSource: 'ecs', credentialTypeId: 'instance' })
        const legacyProfile = new CredentialsSettings().get('profile', defaultProfileId) || defaultProfileId
        const tryConnection = async (id: string) => {
            try {
                await this.useConnection({ id })
                return true
            } catch (err) {
                getLogger().warn(`auth: failed to auto-connect using "${id}": ${UnknownError.cast(err).message}`)
                return false
            }
        }

        await loadIamProfilesIntoStore(this.store, this.iamProfileProvider)
        for (const id of [ec2ProfileId, ecsProfileId, legacyProfile]) {
            if ((await tryConnection(id)) === true) {
                getLogger().info(`auth: automatically connected with "${id}"`)
                // Removes the setting from the UI
                if (id === legacyProfile) {
                    new CredentialsSettings().delete('profile')
                }
            }
        }
    })

    static #instance: Auth | undefined
    public static get instance() {
        return (this.#instance ??= new Auth(new ProfileStore(globals.context.globalState)))
    }
}

const getConnectionIcon = (conn: Connection) =>
    conn.type === 'sso' ? getIcon('vscode-account') : getIcon('vscode-key')

function toPickerItem(conn: Connection) {
    const label = codicon`${getConnectionIcon(conn)} ${conn.label}`
    const descPrefix = conn.type === 'iam' ? 'IAM Credential' : undefined
    const descSuffix = conn.id.startsWith('profile:')
        ? 'configured locally (~/.aws/config)'
        : 'sourced from the environment'

    return {
        label,
        data: conn,
        description: descPrefix !== undefined ? `${descPrefix}, ${descSuffix}` : undefined,
    }
}

export async function promptForConnection(auth: Auth, type?: 'iam' | 'sso') {
    const addNewConnection = {
        label: codicon`${getIcon('vscode-plus')} Add new connection`,
        data: 'addNewConnection' as const,
    }

    const items = (async function () {
        // TODO: list linked connections
        const connections = await auth.listConnections()
        connections.sort((a, b) => (a.type === 'sso' ? -1 : b.type === 'sso' ? 1 : a.label.localeCompare(b.label)))
        const filtered = type !== undefined ? connections.filter(c => c.type === type) : connections

        return [...filtered.map(toPickerItem), addNewConnection]
    })()

    const placeholder =
        type === 'iam'
            ? localize('aws.auth.promptConnection.iam.placeholder', 'Select an IAM credential')
            : localize('aws.auth.promptConnection.all.placeholder', 'Select a connection')

    const resp = await showQuickPick<Connection | 'addNewConnection'>(items, {
        placeholder,
        title: localize('aws.auth.promptConnection.title', 'Switch Connection'),
        buttons: createCommonButtons(),
    })

    if (!isValidResponse(resp)) {
        throw new CancellationError('user')
    }

    if (resp === 'addNewConnection') {
        return addConnection.execute()
    }

    return resp
}

export async function promptAndUseConnection(...[auth, type]: Parameters<typeof promptForConnection>) {
    return telemetry.aws_setCredentials.run(async span => {
        const resp = await promptForConnection(auth, type)
        if (!resp) {
            throw new CancellationError('user')
        }

        await auth.useConnection(resp)
    })
}

const switchConnections = Commands.register('aws.auth.switchConnections', (auth: Auth | unknown) => {
    if (auth instanceof Auth) {
        return promptAndUseConnection(auth)
    } else {
        return promptAndUseConnection(getResourceFromTreeNode(auth, Instance(Auth)))
    }
})

async function signout(auth: Auth) {
    const conn = auth.activeConnection

    if (conn?.type === 'sso') {
        // TODO: does deleting the connection make sense UX-wise?
        // this makes it disappear from the list of available connections
        await auth.deleteConnection(conn)

        const iamConnections = (await auth.listConnections()).filter(c => c.type === 'iam')
        const fallbackConn = iamConnections.find(c => c.id === 'profile:default') ?? iamConnections[0]
        if (fallbackConn !== undefined) {
            await auth.useConnection(fallbackConn)
        }
    } else {
        await auth.logout()

        const fallbackConn = (await auth.listConnections()).find(c => c.type === 'sso')
        if (fallbackConn !== undefined) {
            await auth.useConnection(fallbackConn)
        }
    }
}

export const createBuilderIdItem = () =>
    ({
        label: codicon`${getIcon('vscode-person')} ${localize(
            'aws.auth.builderIdItem.label',
            'Use a personal email to sign up and sign in with AWS Builder ID'
        )}`,
        data: 'builderId',
        detail: 'AWS Builder ID is a new, free personal login for builders.', // TODO: need a "Learn more" button ?
    } as DataQuickPickItem<'builderId'>)

export const createSsoItem = () =>
    ({
        label: codicon`${getIcon('vscode-organization')} ${localize(
            'aws.auth.ssoItem.label',
            'Connect using {0} IAM Identity Center',
            getIdeProperties().company
        )}`,
        data: 'sso',
        detail: "Sign in to your company's IAM Identity Center access portal login page.",
    } as DataQuickPickItem<'sso'>)

export const createIamItem = () =>
    ({
        label: codicon`${getIcon('vscode-key')} ${localize('aws.auth.iamItem.label', 'Enter IAM Credentials')}`,
        data: 'iam',
        detail: 'Activates working with resources in the Explorer. Not supported by CodeWhisperer. Requires an access key ID and secret access key.',
    } as DataQuickPickItem<'iam'>)

export const isIamConnection = (conn?: Connection): conn is IamConnection => conn?.type === 'iam'
export const isSsoConnection = (conn?: Connection): conn is SsoConnection => conn?.type === 'sso'

export async function createStartUrlPrompter(title: string) {
    const existingConnections = (await Auth.instance.listConnections())
        .filter(isSsoConnection)
        .map(conn => vscode.Uri.parse(conn.startUrl))

    function validateSsoUrl(url: string) {
        if (!url.match(/^(http|https):\/\//i)) {
            return 'URLs must start with http:// or https://. Example: https://d-xxxxxxxxxx.awsapps.com/start'
        }

        try {
            const uri = vscode.Uri.parse(url, true)
            if (existingConnections.find(conn => conn.authority.toLowerCase() === uri.authority.toLowerCase())) {
                return 'A connection for this start URL already exists. Sign out before creating a new one.'
            }
        } catch (err) {
            return `URL is malformed: ${UnknownError.cast(err).message}`
        }
    }

    return createInputBox({
        title: `${title}: Enter Start URL`,
        placeholder: "Enter start URL for your organization's AWS access portal",
        buttons: createCommonButtons(),
        validateInput: validateSsoUrl,
    })
}

export async function createBuilderIdConnection(auth: Auth) {
    // XXX: hard-coded scopes
    const scopes = ['codeaws:read_write']
    const existingConn = (await auth.listConnections()).find(isBuilderIdConnection)

    // Right now users can only have 1 builder id connection
    if (existingConn !== undefined) {
        await auth.deleteConnection(existingConn)
    }

    return Auth.instance.createConnection({
        type: 'sso',
        startUrl: builderIdStartUrl,
        ssoRegion: 'us-east-1',
        scopes,
    })
}

export function isBuilderIdConnection(conn?: Connection): conn is SsoConnection {
    return conn?.type === 'sso' && conn.startUrl === builderIdStartUrl
}

// TODO: add specific documentation URL
Commands.register('aws.auth.help', async () => (await Commands.get('aws.help'))?.execute())
Commands.register('aws.auth.signout', () => signout(Auth.instance))
const addConnection = Commands.register('aws.auth.addConnection', async () => {
    const resp = await showQuickPick([createBuilderIdItem(), createSsoItem(), createIamItem()], {
        title: localize('aws.auth.addConnection.title', 'Add a Connection to {0}', getIdeProperties().company),
        placeholder: localize('aws.auth.addConnection.placeholder', 'Select a connection option'),
        buttons: createCommonButtons() as vscode.QuickInputButton[],
    })
    if (!isValidResponse(resp)) {
        throw new CancellationError('user')
    }

    switch (resp) {
        case 'iam':
            return await globals.awsContextCommands.onCommandCreateCredentialsProfile()
        case 'sso': {
            const startUrlPrompter = await createStartUrlPrompter('IAM Identity Center')
            const startUrl = await startUrlPrompter.prompt()
            if (!isValidResponse(startUrl)) {
                throw new CancellationError('user')
            }

            const conn = await Auth.instance.createConnection({
                type: 'sso',
                startUrl,
                ssoRegion: 'us-east-1',
            })

            return Auth.instance.useConnection(conn)
        }
        case 'builderId': {
            const conn = await createBuilderIdConnection(Auth.instance)

            return Auth.instance.useConnection(conn)
        }
    }
})

const reauth = Commands.register('_aws.auth.reauthenticate', async (auth: Auth, conn: Connection) => {
    try {
        await auth.reauthenticate(conn)
    } catch (err) {
        throw ToolkitError.chain(err, 'Unable to authenticate connection')
    }
})

// Used to decouple from the `Commands` implementation
Commands.register('_aws.auth.autoConnect', () => Auth.instance.tryAutoConnect())

export const useIamCredentials = Commands.register('_aws.auth.useIamCredentials', (auth: Auth) =>
    promptAndUseConnection(auth, 'iam')
)

// Legacy commands
export const login = Commands.register('aws.login', async (auth: Auth = Auth.instance) => {
    const connections = await auth.listConnections()
    if (connections.length === 0) {
        return addConnection.execute()
    } else {
        return switchConnections.execute(auth)
    }
})
Commands.register('aws.logout', () => signout(Auth.instance))
Commands.register('aws.credentials.edit', () => globals.awsContextCommands.onCommandEditCredentials())
Commands.register('aws.credentials.profile.create', async () => {
    try {
        await globals.awsContextCommands.onCommandCreateCredentialsProfile()
    } finally {
        telemetry.aws_createCredentials.emit()
    }
})

function mapEventType<T, U = void>(event: vscode.Event<T>, fn?: (val: T) => U): vscode.Event<U> {
    const emitter = new vscode.EventEmitter<U>()
    event(val => (fn ? emitter.fire(fn(val)) : emitter.fire(undefined as U)))

    return emitter.event
}

export class AuthNode implements TreeNode<Auth> {
    public readonly id = 'auth'
    public readonly onDidChangeTreeItem = mapEventType(this.resource.onDidChangeActiveConnection)

    public constructor(public readonly resource: Auth) {}

    public async getTreeItem() {
        // Calling this here is robust but `TreeShim` must be instantiated lazily to stop side-effects
        await this.resource.tryAutoConnect()

        if (!this.resource.hasConnections) {
            const item = new vscode.TreeItem(`Connect to ${getIdeProperties().company} to Get Started...`)
            item.command = addConnection.build().asCommand({ title: 'Add Connection' })

            return item
        }

        const conn = this.resource.activeConnection
        const itemLabel =
            conn?.label !== undefined
                ? localize('aws.auth.node.connected', `Connected with {0}`, conn.label)
                : localize('aws.auth.node.selectConnection', 'Select a connection...')

        const item = new vscode.TreeItem(itemLabel)
        item.contextValue = 'awsAuthNode'

        if (conn !== undefined && conn.state !== 'valid') {
            item.iconPath = getIcon('vscode-error')
            if (conn.state === 'authenticating') {
                item.description = 'authenticating...'
            } else {
                item.description = 'expired or invalid, click to authenticate'
                item.command = reauth.build(this.resource, conn).asCommand({ title: 'Reauthenticate' })
            }
        } else {
            item.command = switchConnections.build(this.resource).asCommand({ title: 'Login' })
            item.iconPath = conn !== undefined ? getConnectionIcon(conn) : undefined
        }

        return item
    }
}<|MERGE_RESOLUTION|>--- conflicted
+++ resolved
@@ -539,12 +539,8 @@
         profile: StoredProfile<SsoProfile>
     ): SsoConnection & StatefulConnection {
         const provider = this.getTokenProvider(id, profile)
-<<<<<<< HEAD
         const truncatedUrl = profile.startUrl.match(/https?:\/\/(.*)\.awsapps\.com\/start/)?.[1] ?? profile.startUrl
-        const label = `IAM Identity Center (${truncatedUrl})`
-=======
-        const label = profile.startUrl === builderIdStartUrl ? 'AWS Builder ID' : `SSO (${profile.startUrl})`
->>>>>>> eadfe3c7
+        const label = profile.startUrl === builderIdStartUrl ? 'AWS Builder ID' : `IAM Identity Center (${truncatedUrl})`
 
         return {
             id,

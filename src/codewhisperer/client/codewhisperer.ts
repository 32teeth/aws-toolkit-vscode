--- conflicted
+++ resolved
@@ -14,17 +14,11 @@
 import { PromiseResult } from 'aws-sdk/lib/request'
 import { AuthUtil } from '../util/authUtil'
 import { isSsoConnection } from '../../auth/connection'
-<<<<<<< HEAD
 import { pageableToCollection } from '../../shared/utilities/collectionUtils'
 import apiConfig = require('./service-2.json')
 import userApiConfig = require('./user-service-2.json')
-import { CodeWhispererStates } from '../util/codewhispererStates'
-import { getLogger } from '../../shared/logger/logger'
-=======
 import { session } from '../util/codeWhispererSession'
-import { SendTelemetryEventRequest } from './codewhispereruserclient'
 import { getLogger } from '../../shared/logger'
->>>>>>> 4b574438
 
 export type ProgrammingLanguage = Readonly<
     CodeWhispererClient.ProgrammingLanguage | CodeWhispererUserClient.ProgrammingLanguage
@@ -111,15 +105,9 @@
 
     async createUserSdkClient(): Promise<CodeWhispererUserClient> {
         const isOptedOut = CodeWhispererSettings.instance.isOptoutEnabled()
-<<<<<<< HEAD
-        CodeWhispererStates.instance.setFetchCredentialStart()
-        const bearerToken = await AuthUtil.instance.getBearerToken()
-        CodeWhispererStates.instance.setSdkApiCallStart()
-=======
         session.setFetchCredentialStart()
         const bearerToken = await AuthUtil.instance.getBearerToken()
         session.setSdkApiCallStart()
->>>>>>> 4b574438
         return (await globals.sdkClientBuilder.createAwsService(
             Service,
             {
@@ -204,7 +192,6 @@
             .promise()
     }
 
-<<<<<<< HEAD
     public async listAvailableCustomizations(): Promise<ListAvailableCustomizationsResponse[]> {
         const client = await this.createUserSdkClient()
         const requester = async (request: CodeWhispererUserClient.ListAvailableCustomizationsRequest) =>
@@ -212,18 +199,12 @@
         return pageableToCollection(requester, {}, 'nextToken').promise()
     }
 
-=======
->>>>>>> 4b574438
     public async sendTelemetryEvent(request: SendTelemetryEventRequest) {
         if (!AuthUtil.instance.isValidEnterpriseSsoInUse()) {
             return
         }
         const response = await (await this.createUserSdkClient()).sendTelemetryEvent(request).promise()
-<<<<<<< HEAD
-        getLogger().debug(`send telemetry event requestID: ${response.$response.requestId}`)
-=======
         getLogger().debug(`codewhisperer: sendTelemetryEvent requestID: ${response.$response.requestId}`)
->>>>>>> 4b574438
     }
 }
 

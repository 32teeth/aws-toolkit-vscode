/*!
 * Copyright Amazon.com, Inc. or its affiliates. All Rights Reserved.
 * SPDX-License-Identifier: Apache-2.0
 */

import * as vscode from 'vscode'
import { extensionVersion } from '../../shared/vscode/env'
import { RecommendationsList, DefaultCodeWhispererClient, CognitoCredentialsError } from '../client/codewhisperer'
import * as EditorContext from '../util/editorContext'
import * as CodeWhispererConstants from '../models/constants'
import { ConfigurationEntry, GetRecommendationsResponse, vsCodeState } from '../models/model'
import { runtimeLanguageContext } from '../util/runtimeLanguageContext'
import { AWSError } from 'aws-sdk'
import { isAwsError } from '../../shared/errors'
import { TelemetryHelper } from '../util/telemetryHelper'
import { getLogger } from '../../shared/logger'
import { isCloud9 } from '../../shared/extensionUtilities'
import {
    asyncCallWithTimeout,
    isInlineCompletionEnabled,
    isVscHavingRegressionInlineCompletionApi,
} from '../util/commonUtil'
import { showTimedMessage } from '../../shared/utilities/messages'
import {
    CodewhispererAutomatedTriggerType,
    CodewhispererCompletionType,
    CodewhispererGettingStartedTask,
    CodewhispererTriggerType,
    telemetry,
} from '../../shared/telemetry/telemetry'
import { CodeWhispererCodeCoverageTracker } from '../tracker/codewhispererCodeCoverageTracker'
<<<<<<< HEAD
import { CodeWhispererSupplementalContext } from '../util/supplementalContext/supplementalContextUtil'
import { invalidCustomizationMessage } from '../models/constants'
import { switchToBaseCustomizationAndNotify } from '../util/customizationUtil'
=======
import { session } from '../util/codeWhispererSession'
import { Commands } from '../../shared/vscode/commands2'
import globals from '../../shared/extensionGlobals'
import { noSuggestions, updateInlineLockKey } from '../models/constants'
import AsyncLock from 'async-lock'
import { AuthUtil } from '../util/authUtil'
import { CodeWhispererUserGroupSettings } from '../util/userGroupUtil'
import { CWInlineCompletionItemProvider } from './inlineCompletionItemProvider'
import { application } from '../util/codeWhispererApplication'
>>>>>>> 4b574438

/**
 * This class is for getRecommendation/listRecommendation API calls and its states
 * It does not contain UI/UX related logic
 */

const performance = globalThis.performance ?? require('perf_hooks').performance

// below commands override VS Code inline completion commands
const prevCommand = Commands.declare('editor.action.inlineSuggest.showPrevious', () => async () => {
    await RecommendationHandler.instance.showRecommendation(-1)
})
const nextCommand = Commands.declare('editor.action.inlineSuggest.showNext', () => async () => {
    await RecommendationHandler.instance.showRecommendation(1)
})

const rejectCommand = Commands.declare('aws.codeWhisperer.rejectCodeSuggestion', () => async () => {
    RecommendationHandler.instance.reportUserDecisions(-1)
})

const lock = new AsyncLock({ maxPending: 1 })

export class RecommendationHandler {
    public lastInvocationTime: number
    public requestId: string
    private nextToken: string
    private cancellationToken: vscode.CancellationTokenSource
    public isGenerateRecommendationInProgress: boolean
    private _onDidReceiveRecommendation: vscode.EventEmitter<void> = new vscode.EventEmitter<void>()
    public readonly onDidReceiveRecommendation: vscode.Event<void> = this._onDidReceiveRecommendation.event
    private inlineCompletionProvider?: CWInlineCompletionItemProvider
    private inlineCompletionProviderDisposable?: vscode.Disposable
    private reject: vscode.Disposable
    private next: vscode.Disposable
    private prev: vscode.Disposable
    private _timer?: NodeJS.Timer
    documentUri: vscode.Uri | undefined = undefined

    constructor() {
        this.requestId = ''
        this.nextToken = ''
        this.lastInvocationTime = performance.now() - CodeWhispererConstants.invocationTimeIntervalThreshold * 1000
        this.cancellationToken = new vscode.CancellationTokenSource()
        this.isGenerateRecommendationInProgress = false
        this.prev = new vscode.Disposable(() => {})
        this.next = new vscode.Disposable(() => {})
        this.reject = new vscode.Disposable(() => {})
    }

    static #instance: RecommendationHandler

    public static get instance() {
        return (this.#instance ??= new this())
    }

    isValidResponse(): boolean {
        return (
            session.recommendations !== undefined &&
            session.recommendations.length > 0 &&
            session.recommendations.filter(option => option.content.length > 0).length > 0
        )
    }

    async getServerResponse(
        triggerType: CodewhispererTriggerType,
        isManualTriggerOn: boolean,
        isFirstPaginationCall: boolean,
        promise: Promise<any>
    ): Promise<any> {
        const timeoutMessage = isCloud9() ? `Generate recommendation timeout.` : `List recommendation timeout`
        try {
            if (isManualTriggerOn && triggerType === 'OnDemand' && (isCloud9() || isFirstPaginationCall)) {
                return vscode.window.withProgress(
                    {
                        location: vscode.ProgressLocation.Notification,
                        title: CodeWhispererConstants.pendingResponse,
                        cancellable: false,
                    },
                    async () => {
                        return await asyncCallWithTimeout(
                            promise,
                            timeoutMessage,
                            CodeWhispererConstants.promiseTimeoutLimit * 1000
                        )
                    }
                )
            }
            return await asyncCallWithTimeout(
                promise,
                timeoutMessage,
                CodeWhispererConstants.promiseTimeoutLimit * 1000
            )
        } catch (error) {
            throw new Error(`${error instanceof Error ? error.message : error}`)
        }
    }

    async getTaskTypeFromEditorFileName(fileName: string): Promise<CodewhispererGettingStartedTask> {
        if (fileName.startsWith('CodeWhisperer_generate_suggestion')) {
            return 'autoTrigger'
        } else if (fileName.startsWith('CodeWhisperer_manual_invoke')) {
            return 'manualTrigger'
        } else if (fileName.startsWith('CodeWhisperer_use_comments')) {
            return 'commentAsPrompt'
        } else if (fileName.startsWith('CodeWhisperer_navigate_suggestions')) {
            return 'navigation'
        } else {
            return 'unitTest'
        }
    }

    async getRecommendations(
        client: DefaultCodeWhispererClient,
        editor: vscode.TextEditor,
        triggerType: CodewhispererTriggerType,
        config: ConfigurationEntry,
        autoTriggerType?: CodewhispererAutomatedTriggerType,
        pagination: boolean = true,
<<<<<<< HEAD
        page: number = 0,
        retry: boolean = false
    ) {
=======
        page: number = 0
    ): Promise<GetRecommendationsResponse> {
        let invocationResult: 'Succeeded' | 'Failed' = 'Failed'
        let errorMessage: string | undefined = undefined

>>>>>>> 4b574438
        if (!editor) {
            return Promise.resolve<GetRecommendationsResponse>({
                result: invocationResult,
                errorMessage: errorMessage,
            })
        }
        let recommendations: RecommendationsList = []
        let requestId = ''
        let sessionId = ''
        let reason = ''
        let startTime = 0
        let latency = 0
        let nextToken = ''
        let shouldRecordServiceInvocation = true
        session.language = runtimeLanguageContext.getLanguageContext(editor.document.languageId).language
        session.taskType = await this.getTaskTypeFromEditorFileName(editor.document.fileName)

        if (pagination) {
            if (page === 0) {
                session.requestContext = await EditorContext.buildListRecommendationRequest(
                    editor as vscode.TextEditor,
                    this.nextToken,
                    config.isSuggestionsWithCodeReferencesEnabled
                )
            } else {
                session.requestContext = {
                    request: {
                        fileContext: session.requestContext.request.fileContext,
                        nextToken: this.nextToken,
                        supplementalContexts: session.requestContext.request.supplementalContexts,
                    },
                    supplementalMetadata: session.requestContext.supplementalMetadata,
                }
            }
        } else if (!pagination) {
            session.requestContext = await EditorContext.buildGenerateRecommendationRequest(editor as vscode.TextEditor)
        }
        const request = session.requestContext.request

        // set start pos for non pagination call or first pagination call
        if (!pagination || (pagination && page === 0)) {
            session.startPos = editor.selection.active
            session.leftContextOfCurrentLine = EditorContext.getLeftContext(editor, session.startPos.line)

            /**
             * Validate request
             */
<<<<<<< HEAD
            if (EditorContext.validateRequest(req)) {
                const mappedReq = runtimeLanguageContext.mapToRuntimeLanguage(req)
                const codewhispererPromise = pagination
                    ? client.listRecommendations(mappedReq)
                    : client.generateRecommendations(mappedReq)
                shouldRecordServiceInvocation = true
                const resp = await this.getServerResponse(
                    triggerType,
                    config.isManualTriggerEnabled,
                    page === 0 && !retry,
                    codewhispererPromise
=======
            if (!EditorContext.validateRequest(request)) {
                getLogger().verbose(
                    'Invalid Request : ',
                    JSON.stringify(request, undefined, EditorContext.getTabSize())
>>>>>>> 4b574438
                )
                const languageName = request.fileContext.programmingLanguage.languageName
                if (!runtimeLanguageContext.isLanguageSupported(languageName)) {
                    errorMessage = `${languageName} is currently not supported by CodeWhisperer`
                }
                return Promise.resolve<GetRecommendationsResponse>({
                    result: invocationResult,
                    errorMessage: errorMessage,
                })
            }
        }

        try {
            startTime = performance.now()
            this.lastInvocationTime = startTime
            const mappedReq = runtimeLanguageContext.mapToRuntimeLanguage(request)
            const codewhispererPromise = pagination
                ? client.listRecommendations(mappedReq)
                : client.generateRecommendations(mappedReq)
            const resp = await this.getServerResponse(
                triggerType,
                config.isManualTriggerEnabled,
                page === 0,
                codewhispererPromise
            )
            TelemetryHelper.instance.setSdkApiCallEndTime()
            latency = startTime !== 0 ? performance.now() - startTime : 0
            if ('recommendations' in resp) {
                recommendations = (resp && resp.recommendations) || []
            } else {
                recommendations = (resp && resp.completions) || []
            }
            invocationResult = 'Succeeded'
            TelemetryHelper.instance.triggerType = triggerType
            requestId = resp?.$response && resp?.$response?.requestId
            nextToken = resp?.nextToken ? resp?.nextToken : ''
            sessionId = resp?.$response?.httpResponse?.headers['x-amzn-sessionid']
            TelemetryHelper.instance.setFirstResponseRequestId(requestId)
            if (page === 0) {
                TelemetryHelper.instance.setTimeToFirstRecommendation(performance.now())
            }
            if (nextToken === '') {
                TelemetryHelper.instance.setLastRequestId(requestId)
                TelemetryHelper.instance.setAllPaginationEndTime()
            }
        } catch (error) {
            if (error instanceof CognitoCredentialsError) {
                shouldRecordServiceInvocation = false
            }
            if (latency === 0) {
                latency = startTime !== 0 ? performance.now() - startTime : 0
            }
            getLogger().error('CodeWhisperer Invocation Exception : %s', (error as Error).message)
            if (isAwsError(error)) {
<<<<<<< HEAD
                this.errorMessagePrompt = error.message
                this.errorCode = error.code
=======
                errorMessage = error.message
>>>>>>> 4b574438
                requestId = error.requestId || ''
                reason = `CodeWhisperer Invocation Exception: ${error?.code ?? error?.name ?? 'unknown'}`
                await this.onThrottlingException(error, triggerType)
            } else {
<<<<<<< HEAD
                errorCode = error instanceof Error ? error.message : 'unknown error'
=======
                errorMessage = error as string
>>>>>>> 4b574438
                reason = error ? String(error) : 'unknown'
            }
        } finally {
            const timezone = Intl.DateTimeFormat().resolvedOptions().timeZone
            getLogger().debug(
                `Request ID: ${requestId},
                timestamp(epoch): ${Date.now()},
                timezone: ${timezone},
                datetime: ${new Date().toLocaleString([], { timeZone: timezone })},
                vscode version: '${vscode.version}',
                extension version: '${extensionVersion}',
                filename: '${EditorContext.getFileName(editor)}',
                left context of line:  '${session.leftContextOfCurrentLine}',
                line number: ${session.startPos.line},
                character location: ${session.startPos.character},
                latency: ${latency} ms.`
            )
            getLogger().verbose('Recommendations:')
            recommendations.forEach((item, index) => {
                getLogger().verbose(`[${index}]\n${item.content.trimRight()}`)
            })
            if (invocationResult === 'Succeeded') {
<<<<<<< HEAD
                CodeWhispererCodeCoverageTracker.getTracker(languageContext.language)?.incrementServiceInvocationCount()
            } else {
                // TODO: Double-check with service side that this is an AccessDeniedException
                if (
                    this.errorMessagePrompt.includes(invalidCustomizationMessage) &&
                    this.errorCode === 'AccessDeniedException'
                ) {
                    getLogger()
                        .debug(`The selected customization is no longer available. Retrying with the default model.
                    Failed request id: ${requestId}`)
                    await switchToBaseCustomizationAndNotify()
                    await this.getRecommendations(
                        client,
                        editor,
                        triggerType,
                        config,
                        autoTriggerType,
                        pagination,
                        page,
                        true
                    )
                }
=======
                CodeWhispererCodeCoverageTracker.getTracker(session.language)?.incrementServiceInvocationCount()
            }
            if (shouldRecordServiceInvocation) {
                TelemetryHelper.instance.recordServiceInvocationTelemetry(
                    requestId,
                    sessionId,
                    session.recommendations.length + recommendations.length - 1,
                    triggerType,
                    autoTriggerType,
                    invocationResult,
                    latency,
                    session.startPos.line,
                    session.language,
                    reason,
                    session.requestContext.supplementalMetadata
                )
>>>>>>> 4b574438
            }
        }

        if (this.isCancellationRequested()) {
            return Promise.resolve<GetRecommendationsResponse>({
                result: invocationResult,
                errorMessage: errorMessage,
            })
        }

        const typedPrefix = editor.document
            .getText(new vscode.Range(session.startPos, editor.selection.active))
            .replace('\r\n', '\n')
        if (recommendations.length > 0) {
            TelemetryHelper.instance.setTypeAheadLength(typedPrefix.length)
            // mark suggestions that does not match typeahead when arrival as Discard
            // these suggestions can be marked as Showed if typeahead can be removed with new inline API
            recommendations.forEach((r, i) => {
                const recommendationIndex = i + session.recommendations.length
                if (
                    !r.content.startsWith(typedPrefix) &&
                    session.getSuggestionState(recommendationIndex) === undefined
                ) {
                    session.setSuggestionState(recommendationIndex, 'Discard')
                }
                session.setCompletionType(recommendationIndex, r)
            })
            session.recommendations = pagination ? session.recommendations.concat(recommendations) : recommendations
            if (isInlineCompletionEnabled() && this.hasAtLeastOneValidSuggestion(typedPrefix)) {
                this._onDidReceiveRecommendation.fire()
            }
        }

        this.requestId = requestId
        session.sessionId = sessionId
        this.nextToken = nextToken

        // send Empty userDecision event if user receives no recommendations in this session at all.
        if (invocationResult === 'Succeeded' && nextToken === '') {
            if (session.recommendations.length === 0) {
                // Received an empty list of recommendations
                TelemetryHelper.instance.recordUserDecisionTelemetryForEmptyList(
                    requestId,
                    sessionId,
                    page,
                    editor.document.languageId,
                    session.requestContext.supplementalMetadata
                )
            }
            if (!this.hasAtLeastOneValidSuggestion(typedPrefix)) {
                this.reportUserDecisions(-1)
            }
        }
        return Promise.resolve<GetRecommendationsResponse>({
            result: invocationResult,
            errorMessage: errorMessage,
        })
    }

    hasAtLeastOneValidSuggestion(typedPrefix: string): boolean {
        return session.recommendations.some(r => r.content.trim() !== '' && r.content.startsWith(typedPrefix))
    }

    cancelPaginatedRequest() {
        this.nextToken = ''
        this.cancellationToken.cancel()
    }

    isCancellationRequested() {
        return this.cancellationToken.token.isCancellationRequested
    }

    checkAndResetCancellationTokens() {
        if (this.isCancellationRequested()) {
            this.cancellationToken.dispose()
            this.cancellationToken = new vscode.CancellationTokenSource()
            this.nextToken = ''
            return true
        }
        return false
    }
    /**
     * Clear recommendation state
     */
    clearRecommendations() {
        session.recommendations = []
        session.suggestionStates = new Map<number, string>()
        session.completionTypes = new Map<number, CodewhispererCompletionType>()
        this.requestId = ''
        session.sessionId = ''
        this.nextToken = ''
        session.requestContext.supplementalMetadata = undefined
    }

    async clearInlineCompletionStates() {
        try {
            vsCodeState.isCodeWhispererEditing = false
            application()._clearCodeWhispererUIListener.fire()
            this.cancelPaginatedRequest()
            this.clearRecommendations()
            this.disposeInlineCompletion()
            await vscode.commands.executeCommand('aws.codeWhisperer.refreshStatusBar')
            this.disposeCommandOverrides()
            // fix a regression that requires user to hit Esc twice to clear inline ghost text
            // because disposing a provider does not clear the UX
            if (isVscHavingRegressionInlineCompletionApi()) {
                await vscode.commands.executeCommand('editor.action.inlineSuggest.hide')
            }
        } finally {
            this.clearRejectionTimer()
        }
    }

    reportDiscardedUserDecisions() {
        session.recommendations.forEach((r, i) => {
            session.setSuggestionState(i, 'Discard')
        })
        this.reportUserDecisions(-1)
    }

    /**
     * Emits telemetry reflecting user decision for current recommendation.
     */
    reportUserDecisions(acceptIndex: number) {
        if (session.sessionId === '' || this.requestId === '') {
            return
        }
        TelemetryHelper.instance.recordUserDecisionTelemetry(
            this.requestId,
            session.sessionId,
            session.recommendations,
            acceptIndex,
            session.recommendations.length,
            session.completionTypes,
            session.suggestionStates,
            session.requestContext.supplementalMetadata
        )
        if (isCloud9('any')) {
            this.clearRecommendations()
        } else if (isInlineCompletionEnabled()) {
            this.clearInlineCompletionStates()
        }
    }

    hasNextToken(): boolean {
        return this.nextToken !== ''
    }

    canShowRecommendationInIntelliSense(
        editor: vscode.TextEditor,
        showPrompt: boolean = false,
        response: GetRecommendationsResponse
    ): boolean {
        const reject = () => {
            this.reportUserDecisions(-1)
        }
        if (!this.isValidResponse()) {
            if (showPrompt) {
                showTimedMessage(response.errorMessage ? response.errorMessage : noSuggestions, 3000)
            }
            reject()
            return false
        }
        // do not show recommendation if cursor is before invocation position
        // also mark as Discard
        if (editor.selection.active.isBefore(session.startPos)) {
            session.recommendations.forEach((r, i) => {
                session.setSuggestionState(i, 'Discard')
            })
            reject()
            return false
        }

        // do not show recommendation if typeahead does not match
        // also mark as Discard
        const typedPrefix = editor.document.getText(
            new vscode.Range(
                session.startPos.line,
                session.startPos.character,
                editor.selection.active.line,
                editor.selection.active.character
            )
        )
        if (!session.recommendations[0].content.startsWith(typedPrefix.trimStart())) {
            session.recommendations.forEach((r, i) => {
                session.setSuggestionState(i, 'Discard')
            })
            reject()
            return false
        }
        return true
    }

    async onThrottlingException(awsError: AWSError, triggerType: CodewhispererTriggerType) {
        if (
            awsError.code === 'ThrottlingException' &&
            awsError.message.includes(CodeWhispererConstants.throttlingMessage)
        ) {
            if (triggerType === 'OnDemand') {
                vscode.window.showErrorMessage(CodeWhispererConstants.freeTierLimitReached)
            }
            await vscode.commands.executeCommand('aws.codeWhisperer.refresh', true)
        }
    }

    public disposeInlineCompletion() {
        this.inlineCompletionProviderDisposable?.dispose()
        this.inlineCompletionProvider = undefined
    }

    private disposeCommandOverrides() {
        this.prev.dispose()
        this.reject.dispose()
        this.next.dispose()
    }

    // These commands override the vs code inline completion commands
    // They are subscribed when suggestion starts and disposed when suggestion is accepted/rejected
    // to avoid impacting other plugins or user who uses this API
    private registerCommandOverrides() {
        this.prev = prevCommand.register()
        this.next = nextCommand.register()
        this.reject = rejectCommand.register()
    }

    subscribeSuggestionCommands() {
        this.disposeCommandOverrides()
        this.registerCommandOverrides()
        globals.context.subscriptions.push(this.prev)
        globals.context.subscriptions.push(this.next)
        globals.context.subscriptions.push(this.reject)
    }

    async showRecommendation(indexShift: number, noSuggestionVisible: boolean = false) {
        await lock.acquire(updateInlineLockKey, async () => {
            if (!vscode.window.state.focused) {
                this.reportDiscardedUserDecisions()
                return
            }
            const inlineCompletionProvider = new CWInlineCompletionItemProvider(
                this.inlineCompletionProvider?.getActiveItemIndex,
                indexShift,
                session.recommendations,
                this.requestId,
                session.startPos,
                this.nextToken
            )
            this.inlineCompletionProviderDisposable?.dispose()
            // when suggestion is active, registering a new provider will let VS Code invoke inline API automatically
            this.inlineCompletionProviderDisposable = vscode.languages.registerInlineCompletionItemProvider(
                Object.assign([], CodeWhispererConstants.supportedLanguages),
                inlineCompletionProvider
            )
            this.inlineCompletionProvider = inlineCompletionProvider

            if (isVscHavingRegressionInlineCompletionApi() && !noSuggestionVisible) {
                // fix a regression in new VS Code when disposing and re-registering
                // a new provider does not auto refresh the inline suggestion widget
                // by manually refresh it
                await vscode.commands.executeCommand('editor.action.inlineSuggest.hide')
                await vscode.commands.executeCommand('editor.action.inlineSuggest.trigger')
            }
            if (noSuggestionVisible) {
                await vscode.commands.executeCommand(`editor.action.inlineSuggest.trigger`)
                this.sendPerceivedLatencyTelemetry()
            }
        })
    }

    async onEditorChange() {
        this.reportUserDecisions(-1)
    }

    async onFocusChange() {
        this.reportUserDecisions(-1)
    }

    async onCursorChange(e: vscode.TextEditorSelectionChangeEvent) {
        // e.kind will be 1 for keyboard cursor change events
        // we do not want to reset the states for keyboard events because they can be typeahead
        if (e.kind !== 1 && vscode.window.activeTextEditor === e.textEditor) {
            application()._clearCodeWhispererUIListener.fire()
            // when cursor change due to mouse movement we need to reset the active item index for inline
            if (e.kind === 2) {
                this.inlineCompletionProvider?.clearActiveItemIndex()
            }
        }
    }

    isSuggestionVisible(): boolean {
        return this.inlineCompletionProvider?.getActiveItemIndex !== undefined
    }

    async tryShowRecommendation() {
        const editor = vscode.window.activeTextEditor
        if (editor === undefined) {
            return
        }
        if (this.isSuggestionVisible()) {
            // to force refresh the visual cue so that the total recommendation count can be updated
            // const index = this.inlineCompletionProvider?.getActiveItemIndex
            await this.showRecommendation(0, false)
            return
        }
        if (
            editor.selection.active.isBefore(session.startPos) ||
            editor.document.uri.fsPath !== this.documentUri?.fsPath
        ) {
            session.recommendations.forEach((r, i) => {
                session.setSuggestionState(i, 'Discard')
            })
            this.reportUserDecisions(-1)
        } else if (session.recommendations.length > 0) {
            this.subscribeSuggestionCommands()
            // await this.startRejectionTimer(editor)
            await this.showRecommendation(0, true)
        }
    }

    private clearRejectionTimer() {
        if (this._timer !== undefined) {
            clearInterval(this._timer)
            this._timer = undefined
        }
    }

    private sendPerceivedLatencyTelemetry() {
        if (vscode.window.activeTextEditor) {
            const languageContext = runtimeLanguageContext.getLanguageContext(
                vscode.window.activeTextEditor.document.languageId
            )
            telemetry.codewhisperer_perceivedLatency.emit({
                codewhispererRequestId: this.requestId,
                codewhispererSessionId: session.sessionId,
                codewhispererTriggerType: TelemetryHelper.instance.triggerType,
                codewhispererCompletionType: session.getCompletionType(0),
                codewhispererLanguage: languageContext.language,
                duration: performance.now() - this.lastInvocationTime,
                passive: true,
                credentialStartUrl: AuthUtil.instance.startUrl,
                codewhispererUserGroup: CodeWhispererUserGroupSettings.getUserGroup().toString(),
            })
        }
    }
}<|MERGE_RESOLUTION|>--- conflicted
+++ resolved
@@ -29,11 +29,8 @@
     telemetry,
 } from '../../shared/telemetry/telemetry'
 import { CodeWhispererCodeCoverageTracker } from '../tracker/codewhispererCodeCoverageTracker'
-<<<<<<< HEAD
-import { CodeWhispererSupplementalContext } from '../util/supplementalContext/supplementalContextUtil'
 import { invalidCustomizationMessage } from '../models/constants'
 import { switchToBaseCustomizationAndNotify } from '../util/customizationUtil'
-=======
 import { session } from '../util/codeWhispererSession'
 import { Commands } from '../../shared/vscode/commands2'
 import globals from '../../shared/extensionGlobals'
@@ -43,7 +40,6 @@
 import { CodeWhispererUserGroupSettings } from '../util/userGroupUtil'
 import { CWInlineCompletionItemProvider } from './inlineCompletionItemProvider'
 import { application } from '../util/codeWhispererApplication'
->>>>>>> 4b574438
 
 /**
  * This class is for getRecommendation/listRecommendation API calls and its states
@@ -162,17 +158,13 @@
         config: ConfigurationEntry,
         autoTriggerType?: CodewhispererAutomatedTriggerType,
         pagination: boolean = true,
-<<<<<<< HEAD
         page: number = 0,
         retry: boolean = false
-    ) {
-=======
-        page: number = 0
     ): Promise<GetRecommendationsResponse> {
         let invocationResult: 'Succeeded' | 'Failed' = 'Failed'
         let errorMessage: string | undefined = undefined
-
->>>>>>> 4b574438
+        let errorCode: string | undefined = undefined
+
         if (!editor) {
             return Promise.resolve<GetRecommendationsResponse>({
                 result: invocationResult,
@@ -220,24 +212,10 @@
             /**
              * Validate request
              */
-<<<<<<< HEAD
-            if (EditorContext.validateRequest(req)) {
-                const mappedReq = runtimeLanguageContext.mapToRuntimeLanguage(req)
-                const codewhispererPromise = pagination
-                    ? client.listRecommendations(mappedReq)
-                    : client.generateRecommendations(mappedReq)
-                shouldRecordServiceInvocation = true
-                const resp = await this.getServerResponse(
-                    triggerType,
-                    config.isManualTriggerEnabled,
-                    page === 0 && !retry,
-                    codewhispererPromise
-=======
             if (!EditorContext.validateRequest(request)) {
                 getLogger().verbose(
                     'Invalid Request : ',
                     JSON.stringify(request, undefined, EditorContext.getTabSize())
->>>>>>> 4b574438
                 )
                 const languageName = request.fileContext.programmingLanguage.languageName
                 if (!runtimeLanguageContext.isLanguageSupported(languageName)) {
@@ -260,7 +238,7 @@
             const resp = await this.getServerResponse(
                 triggerType,
                 config.isManualTriggerEnabled,
-                page === 0,
+                page === 0 && !retry,
                 codewhispererPromise
             )
             TelemetryHelper.instance.setSdkApiCallEndTime()
@@ -292,21 +270,13 @@
             }
             getLogger().error('CodeWhisperer Invocation Exception : %s', (error as Error).message)
             if (isAwsError(error)) {
-<<<<<<< HEAD
-                this.errorMessagePrompt = error.message
-                this.errorCode = error.code
-=======
                 errorMessage = error.message
->>>>>>> 4b574438
                 requestId = error.requestId || ''
+                errorCode = error.code
                 reason = `CodeWhisperer Invocation Exception: ${error?.code ?? error?.name ?? 'unknown'}`
                 await this.onThrottlingException(error, triggerType)
             } else {
-<<<<<<< HEAD
-                errorCode = error instanceof Error ? error.message : 'unknown error'
-=======
                 errorMessage = error as string
->>>>>>> 4b574438
                 reason = error ? String(error) : 'unknown'
             }
         } finally {
@@ -329,14 +299,10 @@
                 getLogger().verbose(`[${index}]\n${item.content.trimRight()}`)
             })
             if (invocationResult === 'Succeeded') {
-<<<<<<< HEAD
-                CodeWhispererCodeCoverageTracker.getTracker(languageContext.language)?.incrementServiceInvocationCount()
+                CodeWhispererCodeCoverageTracker.getTracker(session.language)?.incrementServiceInvocationCount()
             } else {
                 // TODO: Double-check with service side that this is an AccessDeniedException
-                if (
-                    this.errorMessagePrompt.includes(invalidCustomizationMessage) &&
-                    this.errorCode === 'AccessDeniedException'
-                ) {
+                if (errorMessage?.includes(invalidCustomizationMessage) && errorCode === 'AccessDeniedException') {
                     getLogger()
                         .debug(`The selected customization is no longer available. Retrying with the default model.
                     Failed request id: ${requestId}`)
@@ -352,9 +318,8 @@
                         true
                     )
                 }
-=======
-                CodeWhispererCodeCoverageTracker.getTracker(session.language)?.incrementServiceInvocationCount()
-            }
+            }
+
             if (shouldRecordServiceInvocation) {
                 TelemetryHelper.instance.recordServiceInvocationTelemetry(
                     requestId,
@@ -369,7 +334,6 @@
                     reason,
                     session.requestContext.supplementalMetadata
                 )
->>>>>>> 4b574438
             }
         }
 

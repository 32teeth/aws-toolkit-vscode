/*!
 * Copyright 2020 Amazon.com, Inc. or its affiliates. All Rights Reserved.
 * SPDX-License-Identifier: Apache-2.0
 */

import * as moment from 'moment'
import * as bytes from 'bytes'
import { Bucket, DownloadFileRequest, File, S3Client } from '../../shared/clients/s3Client'
import { AWSResourceNode } from '../../shared/treeview/nodes/awsResourceNode'
import { AWSTreeNodeBase } from '../../shared/treeview/nodes/awsTreeNodeBase'
import { localize } from '../../shared/utilities/vsCodeUtils'
import { fileIconPath } from '../../shared/utilities/vsCodeUtils'
import { inspect } from 'util'
import { S3BucketNode } from './s3BucketNode'
import { S3FolderNode } from './s3FolderNode'
import globals from '../../shared/extensionGlobals'
<<<<<<< HEAD
import { getRelativeDate } from '../../shared/utilities/textUtilities'
=======
import { isCloud9 } from '../../shared/extensionUtilities'
>>>>>>> c1ac78d8

/**
 * Moment format for rendering readable dates for S3.
 *
 * Same format used in the S3 console, but it's also locale-aware.
 *
 * US: Jan 5, 2020 5:30:20 PM GMT-0700
 * GB: 5 Jan 2020 17:30:20 GMT+0100
 */
export const S3_DATE_FORMAT = 'll LTS [GMT]ZZ'

/**
 * Represents an object in an S3 bucket.
 */
export class S3FileNode extends AWSTreeNodeBase implements AWSResourceNode {
    public constructor(
        public readonly bucket: Bucket,
        public readonly file: File,
        public readonly parent: S3BucketNode | S3FolderNode,
        public readonly s3: S3Client,
        now: Date = new globals.clock.Date()
    ) {
        super(file.name)
        if (file.sizeBytes !== undefined && file.lastModified) {
            const readableSize = formatBytes(file.sizeBytes)

            this.tooltip = localize(
                'AWS.explorerNode.s3.fileTooltip',
                '{0}\nSize: {1}\nLast Modified: {2}',
                this.file.key,
                readableSize,
                moment(file.lastModified).format(S3_DATE_FORMAT)
            )
            this.description = `${readableSize}, ${getRelativeDate(file.lastModified, now)}`
        }
        this.iconPath = fileIconPath()
        this.contextValue = 'awsS3FileNode'
        this.command = !isCloud9()
            ? {
                  command: 'aws.s3.openFile',
                  title: localize('AWS.command.s3.openFile', 'Open File'),
                  arguments: [this],
              }
            : undefined
    }

    /**
     * See {@link S3Client.downloadFile}.
     */
    public async downloadFile(request: DownloadFileRequest): Promise<void> {
        return this.s3.downloadFile(request)
    }

    /**
     * See {@link S3Client.deleteFile}.
     */
    public async deleteFile(): Promise<void> {
        await this.s3.deleteObject({ bucketName: this.bucket.name, key: this.file.key })
    }

    public get arn(): string {
        return this.file.arn
    }

    public get name(): string {
        return this.file.name
    }

    public get path(): string {
        return this.file.key
    }

    public [inspect.custom](): string {
        return `S3FileNode (bucket=${this.bucket.name}, file=${this.file.key}}`
    }
}

function formatBytes(numBytes: number): string {
    return bytes(numBytes, { unitSeparator: ' ', decimalPlaces: 0 })
}<|MERGE_RESOLUTION|>--- conflicted
+++ resolved
@@ -14,11 +14,8 @@
 import { S3BucketNode } from './s3BucketNode'
 import { S3FolderNode } from './s3FolderNode'
 import globals from '../../shared/extensionGlobals'
-<<<<<<< HEAD
 import { getRelativeDate } from '../../shared/utilities/textUtilities'
-=======
 import { isCloud9 } from '../../shared/extensionUtilities'
->>>>>>> c1ac78d8
 
 /**
  * Moment format for rendering readable dates for S3.

/*!
 * Copyright Amazon.com, Inc. or its affiliates. All Rights Reserved.
 * SPDX-License-Identifier: Apache-2.0
 */

import { MessageListener } from '../../../amazonq/messages/messageListener'
import { ExtensionMessage } from '../../../amazonq/webview/ui/commands'
import { ChatControllerMessagePublishers } from '../../controllers/chat/controller'
import { ReferenceLogController } from './referenceLogController'

export interface UIMessageListenerProps {
    readonly chatControllerMessagePublishers: ChatControllerMessagePublishers
    readonly webViewMessageListener: MessageListener<any>
}

export class UIMessageListener {
    private chatControllerMessagePublishers: ChatControllerMessagePublishers
    private webViewMessageListener: MessageListener<any>
    private referenceLogController: ReferenceLogController

    constructor(props: UIMessageListenerProps) {
        this.chatControllerMessagePublishers = props.chatControllerMessagePublishers
        this.webViewMessageListener = props.webViewMessageListener
        this.referenceLogController = new ReferenceLogController()

        this.webViewMessageListener.onMessage(msg => {
            this.handleMessage(msg)
        })
    }

    private handleMessage(msg: ExtensionMessage) {
        switch (msg.command) {
            case 'onboarding-page-interaction':
                this.processOnboardingPageInteraction(msg)
                break
            case 'clear':
            case 'chat-prompt':
                this.processChatMessage(msg)
                break
            case 'new-tab-was-created':
                this.processNewTabWasCreated(msg)
                break
            case 'tab-was-removed':
                this.processTabWasRemoved(msg)
                break
            case 'tab-was-changed':
                this.processTabWasChanged(msg)
                break
            case 'follow-up-was-clicked':
                if (msg.followUp?.prompt !== undefined) {
                    this.processChatMessage({
                        chatMessage: msg.followUp.prompt,
                        tabID: msg.tabID,
                        command: msg.command,
                        messageId: msg.messageId,
                        userIntent: msg.followUp.type,
                    })
                }
                break
            case 'code_was_copied_to_clipboard':
                this.processCodeWasCopiedToClipboard(msg)
                break
            case 'insert_code_at_cursor_position':
                this.processInsertCodeAtCursorPosition(msg)
                break
            case 'trigger-tabID-received':
                this.processTriggerTabIDReceived(msg)
                break
            case 'stop-response':
                this.stopResponse(msg)
                break
            case 'chat-item-voted':
                this.chatItemVoted(msg)
                break
            case 'chat-item-feedback':
                this.chatItemFeedback(msg)
                break
            case 'ui-focus':
                this.processUIFocus(msg)
                break
            case 'link-was-clicked':
                this.linkClicked(msg)
                break
        }
    }

<<<<<<< HEAD
    private linkClicked(msg: any) {
        this.chatControllerMessagePublishers.processLinkClicked.publish({
            command: msg.command,
            tabID: msg.tabID,
            messageId: msg.messageId,
            url: msg.suggestion.url ?? '',
        })
    }

=======

    private processOnboardingPageInteraction(msg: any){
        this.chatControllerMessagePublishers.processOnboardingPageInteraction.publish({
            type: msg.type            
        })
    }
>>>>>>> 72fce16f
    private processUIFocus(msg: any) {
        this.chatControllerMessagePublishers.processUIFocusMessage.publish({
            command: msg.command,
            type: msg.type,
        })
    }

    private processTriggerTabIDReceived(msg: any) {
        this.chatControllerMessagePublishers.processTriggerTabIDReceived.publish({
            tabID: msg.tabID,
            triggerID: msg.triggerID,
        })
    }

    private processInsertCodeAtCursorPosition(msg: any) {
        this.referenceLogController.addReferenceLog(msg.codeReference)
        this.chatControllerMessagePublishers.processInsertCodeAtCursorPosition.publish({
            command: msg.command,
            tabID: msg.tabID,
            messageId: msg.messageId,
            code: msg.code,
            insertionTargetType: msg.insertionTargetType,
        })
    }

    private processCodeWasCopiedToClipboard(msg: any) {
        this.chatControllerMessagePublishers.processCopyCodeToClipboard.publish({
            command: msg.command,
            tabID: msg.tabID,
            messageId: msg.messageId,
            code: msg.code,
            insertionTargetType: msg.insertionTargetType,
        })
    }

    private processTabWasRemoved(msg: any) {
        this.chatControllerMessagePublishers.processTabClosedMessage.publish({
            tabID: msg.tabID,
        })
    }

    private processNewTabWasCreated(msg: any) {
        this.chatControllerMessagePublishers.processTabCreatedMessage.publish({
            tabID: msg.tabID,
            tabOpenInteractionType: msg.tabOpenInteractionType,
        })
    }

    private processTabWasChanged(msg: any) {
        this.chatControllerMessagePublishers.processTabChangedMessage.publish({
            tabID: msg.tabID,
            prevTabID: msg.prevTabID,
        })
    }

    private processChatMessage(msg: any) {
        this.chatControllerMessagePublishers.processPromptChatMessage.publish({
            message: msg.chatMessage,
            command: msg.command,
            tabID: msg.tabID,
            messageId: msg.messageId,
            userIntent: msg.userIntent !== '' ? msg.userIntent : undefined,
        })
    }

    private stopResponse(msg: any) {
        this.chatControllerMessagePublishers.processStopResponseMessage.publish({
            tabID: msg.tabID,
        })
    }

    private chatItemVoted(msg: any) {
        this.chatControllerMessagePublishers.processChatItemVotedMessage.publish({
            tabID: msg.tabID,
            command: msg.command,
            vote: msg.vote,
            messageId: msg.messageId,
        })
    }

    private async chatItemFeedback(msg: any) {
        this.chatControllerMessagePublishers.processChatItemFeedbackMessage.publish({
            messageId: msg.messageId,
            tabID: msg.tabID,
            command: msg.command,
            selectedOption: msg.selectedOption,
            comment: msg.comment,
        })
    }
}<|MERGE_RESOLUTION|>--- conflicted
+++ resolved
@@ -84,7 +84,6 @@
         }
     }
 
-<<<<<<< HEAD
     private linkClicked(msg: any) {
         this.chatControllerMessagePublishers.processLinkClicked.publish({
             command: msg.command,
@@ -94,14 +93,11 @@
         })
     }
 
-=======
-
-    private processOnboardingPageInteraction(msg: any){
+    private processOnboardingPageInteraction(msg: any) {
         this.chatControllerMessagePublishers.processOnboardingPageInteraction.publish({
-            type: msg.type            
+            type: msg.type,
         })
     }
->>>>>>> 72fce16f
     private processUIFocus(msg: any) {
         this.chatControllerMessagePublishers.processUIFocusMessage.publish({
             command: msg.command,

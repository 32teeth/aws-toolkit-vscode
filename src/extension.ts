/*!
 * Copyright 2018-2019 Amazon.com, Inc. or its affiliates. All Rights Reserved.
 * SPDX-License-Identifier: Apache-2.0
 */

import { join } from 'path'
import * as vscode from 'vscode'
import * as nls from 'vscode-nls'

import { activate as activateAwsExplorer } from './awsexplorer/activation'
import { activate as activateCdk } from './cdk/activation'
import { activate as activateCloudWatchLogs } from './cloudWatchLogs/activation'
import { initialize as initializeCredentials, loginWithMostRecentCredentials } from './credentials/activation'
import { initializeAwsCredentialsStatusBarItem } from './credentials/awsCredentialsStatusBarItem'
import { LoginManager } from './credentials/loginManager'
import { CredentialsProviderManager } from './credentials/providers/credentialsProviderManager'
import { SharedCredentialsProviderFactory } from './credentials/providers/sharedCredentialsProviderFactory'
import { activate as activateSchemas } from './eventSchemas/activation'
import { activate as activateLambda } from './lambda/activation'
import { DefaultAWSClientBuilder } from './shared/awsClientBuilder'
import { AwsContextTreeCollection } from './shared/awsContextTreeCollection'
import { DefaultToolkitClientBuilder } from './shared/clients/defaultToolkitClientBuilder'
import { activate as activateCloudFormationTemplateRegistry } from './shared/cloudformation/activation'
import {
    documentationUrl,
    endpointsFileUrl,
    extensionSettingsPrefix,
    githubCreateIssueUrl,
    githubUrl,
} from './shared/constants'
import { DefaultAwsContext } from './shared/defaultAwsContext'
import { DefaultAWSContextCommands } from './shared/defaultAwsContextCommands'
import { ext } from './shared/extensionGlobals'
import {
    aboutToolkit,
    getToolkitEnvironmentDetails,
    isCloud9,
    showQuickStartWebview,
    showWelcomeMessage,
} from './shared/extensionUtilities'
import { getLogger, Logger } from './shared/logger/logger'
import { activate as activateLogger } from './shared/logger/activation'
import { DefaultRegionProvider } from './shared/regions/defaultRegionProvider'
import { EndpointsProvider } from './shared/regions/endpointsProvider'
import { FileResourceFetcher } from './shared/resourcefetcher/fileResourceFetcher'
import { HttpResourceFetcher } from './shared/resourcefetcher/httpResourceFetcher'
import { activate as activateSam } from './shared/sam/activation'
import { DefaultSettingsConfiguration } from './shared/settingsConfiguration'
import { activate as activateTelemetry } from './shared/telemetry/activation'
import { activate as activateS3 } from './s3/activation'
import {
    recordAwsCreateCredentials,
    recordAwsHelp,
    recordAwsHelpQuickstart,
    recordAwsReportPluginIssue,
    recordAwsShowExtensionSource,
    recordToolkitInit,
} from './shared/telemetry/telemetry'
import { ExtensionDisposableFiles } from './shared/utilities/disposableFiles'
import { getChannelLogger } from './shared/utilities/vsCodeUtils'
import { ExtContext } from './shared/extensions'
import { activate as activateApiGateway } from './apigateway/activation'
import { activate as activateStepFunctions } from './stepFunctions/activation'
import { activate as activateSsmDocument } from './ssmDocument/activation'
import { CredentialsStore } from './credentials/credentialsStore'

let localize: nls.LocalizeFunc

export async function activate(context: vscode.ExtensionContext) {
    const activationStartedOn = Date.now()

    localize = nls.loadMessageBundle()

    ext.context = context
    await activateLogger(context)
    const toolkitOutputChannel = vscode.window.createOutputChannel(localize('AWS.channel.aws.toolkit', 'AWS Toolkit'))
    const remoteInvokeOutputChannel = vscode.window.createOutputChannel(
        localize('AWS.channel.aws.remoteInvoke', 'AWS Remote Invocations')
    )
    const channelLogger = getChannelLogger(toolkitOutputChannel)
    ext.outputChannel = toolkitOutputChannel

    try {
        initializeCredentialsProviderManager()

        initializeIconPaths(context)
        initializeManifestPaths(context)

        const toolkitSettings = new DefaultSettingsConfiguration(extensionSettingsPrefix)

        const endpointsProvider = makeEndpointsProvider()

        const awsContext = new DefaultAwsContext(context)
        const awsContextTrees = new AwsContextTreeCollection()
        const regionProvider = new DefaultRegionProvider(endpointsProvider)
        const credentialsStore = new CredentialsStore()
        const loginManager = new LoginManager(awsContext, credentialsStore)

        const toolkitEnvDetails = getToolkitEnvironmentDetails()
        getLogger().info(toolkitEnvDetails)

        await initializeAwsCredentialsStatusBarItem(awsContext, context)
        ext.awsContextCommands = new DefaultAWSContextCommands(
            awsContext,
            awsContextTrees,
            regionProvider,
            loginManager
        )
        ext.sdkClientBuilder = new DefaultAWSClientBuilder(awsContext)
        ext.toolkitClientBuilder = new DefaultToolkitClientBuilder(regionProvider)

        await initializeCredentials({
            extensionContext: context,
            awsContext: awsContext,
            settingsConfiguration: toolkitSettings,
        })

        await activateTelemetry({
            extensionContext: context,
            awsContext: awsContext,
            toolkitSettings: toolkitSettings,
        })
        await ext.telemetry.start()

        const extContext: ExtContext = {
            extensionContext: context,
            awsContext: awsContext,
            regionProvider: regionProvider,
            settings: toolkitSettings,
            outputChannel: toolkitOutputChannel,
            telemetryService: ext.telemetry,
            chanLogger: getChannelLogger(toolkitOutputChannel),
            credentialsStore,
        }

        // Used as a command for decoration-only codelenses.
        context.subscriptions.push(vscode.commands.registerCommand('aws.doNothingCommand', () => {}))

        context.subscriptions.push(
            vscode.commands.registerCommand('aws.login', async () => await ext.awsContextCommands.onCommandLogin())
        )
        context.subscriptions.push(
            vscode.commands.registerCommand('aws.logout', async () => await ext.awsContextCommands.onCommandLogout())
        )

        context.subscriptions.push(
            vscode.commands.registerCommand('aws.credential.profile.create', async () => {
                try {
                    await ext.awsContextCommands.onCommandCreateCredentialsProfile()
                } finally {
                    recordAwsCreateCredentials()
                }
            })
        )

        // register URLs in extension menu
        context.subscriptions.push(
            vscode.commands.registerCommand('aws.help', async () => {
                vscode.env.openExternal(vscode.Uri.parse(documentationUrl))
                recordAwsHelp()
            })
        )
        context.subscriptions.push(
            vscode.commands.registerCommand('aws.github', async () => {
                vscode.env.openExternal(vscode.Uri.parse(githubUrl))
                recordAwsShowExtensionSource()
            })
        )
        context.subscriptions.push(
            vscode.commands.registerCommand('aws.createIssueOnGitHub', async () => {
                vscode.env.openExternal(vscode.Uri.parse(githubCreateIssueUrl))
                recordAwsReportPluginIssue()
            })
        )
        context.subscriptions.push(
            vscode.commands.registerCommand('aws.quickStart', async () => {
                try {
                    await showQuickStartWebview(context)
                } finally {
                    recordAwsHelpQuickstart({ result: 'Succeeded' })
                }
            })
        )

        context.subscriptions.push(
            vscode.commands.registerCommand('aws.aboutToolkit', async () => {
                await aboutToolkit()
            })
        )

<<<<<<< HEAD
=======
        await activateCloudWatchLogs(context, toolkitSettings)

>>>>>>> bc5fc426
        await activateCloudFormationTemplateRegistry(context)

        await activateCdk({
            extensionContext: extContext.extensionContext,
        })

        await activateAwsExplorer({
            awsContext,
            context,
            awsContextTrees,
            regionProvider,
            toolkitOutputChannel,
            remoteInvokeOutputChannel,
        })

        await activateApiGateway({
            extContext: extContext,
            outputChannel: remoteInvokeOutputChannel,
        })

        await activateLambda(context)

        await activateSsmDocument(context, awsContext, regionProvider, toolkitOutputChannel)

        await ExtensionDisposableFiles.initialize(context)

        await activateSam(extContext)

        // Features which aren't currently functional in Cloud9
        if (!isCloud9()) {
            await activateCloudWatchLogs(context)

            await activateS3(context)

            await activateSchemas({
                context: extContext.extensionContext,
                outputChannel: toolkitOutputChannel,
            })

            setImmediate(async () => {
                await activateStepFunctions(context, awsContext, toolkitOutputChannel)
            })
        }

        if (!isCloud9()) {
            showWelcomeMessage(context)
        }

        await loginWithMostRecentCredentials(toolkitSettings, loginManager)

        recordToolkitInitialization(activationStartedOn, getLogger())
    } catch (error) {
        channelLogger.error('AWS.channel.aws.toolkit.activation.error', 'Error Activating AWS Toolkit', error as Error)
        throw error
    }
}

export async function deactivate() {
    await ext.telemetry.shutdown()
}

function initializeIconPaths(context: vscode.ExtensionContext) {
    ext.iconPaths.dark.help = context.asAbsolutePath('resources/dark/help.svg')
    ext.iconPaths.light.help = context.asAbsolutePath('resources/light/help.svg')

    ext.iconPaths.dark.cloudFormation = context.asAbsolutePath('resources/dark/cloudformation.svg')
    ext.iconPaths.light.cloudFormation = context.asAbsolutePath('resources/light/cloudformation.svg')

    ext.iconPaths.dark.lambda = context.asAbsolutePath('resources/dark/lambda.svg')
    ext.iconPaths.light.lambda = context.asAbsolutePath('resources/light/lambda.svg')

    ext.iconPaths.dark.settings = context.asAbsolutePath('third-party/resources/from-vscode-icons/dark/gear.svg')
    ext.iconPaths.light.settings = context.asAbsolutePath('third-party/resources/from-vscode-icons/light/gear.svg')

    ext.iconPaths.dark.registry = context.asAbsolutePath('resources/dark/registry.svg')
    ext.iconPaths.light.registry = context.asAbsolutePath('resources/light/registry.svg')

    ext.iconPaths.dark.s3 = context.asAbsolutePath('resources/dark/s3/bucket.svg')
    ext.iconPaths.light.s3 = context.asAbsolutePath('resources/light/s3/bucket.svg')

    ext.iconPaths.dark.folder = context.asAbsolutePath('third-party/resources/from-vscode/dark/folder.svg')
    ext.iconPaths.light.folder = context.asAbsolutePath('third-party/resources/from-vscode/light/folder.svg')

    ext.iconPaths.dark.file = context.asAbsolutePath('third-party/resources/from-vscode/dark/document.svg')
    ext.iconPaths.light.file = context.asAbsolutePath('third-party/resources/from-vscode/light/document.svg')

    ext.iconPaths.dark.schema = context.asAbsolutePath('resources/dark/schema.svg')
    ext.iconPaths.light.schema = context.asAbsolutePath('resources/light/schema.svg')

    ext.iconPaths.dark.statemachine = context.asAbsolutePath('resources/dark/stepfunctions/preview.svg')
    ext.iconPaths.light.statemachine = context.asAbsolutePath('resources/light/stepfunctions/preview.svg')

    ext.iconPaths.dark.cloudWatchLogGroup = context.asAbsolutePath('resources/dark/log-group.svg')
    ext.iconPaths.light.cloudWatchLogGroup = context.asAbsolutePath('resources/light/log-group.svg')
}

function initializeManifestPaths(extensionContext: vscode.ExtensionContext) {
    ext.manifestPaths.endpoints = extensionContext.asAbsolutePath(join('resources', 'endpoints.json'))
    ext.manifestPaths.lambdaSampleRequests = extensionContext.asAbsolutePath(
        join('resources', 'vs-lambda-sample-request-manifest.xml')
    )
}

function initializeCredentialsProviderManager() {
    CredentialsProviderManager.getInstance().addProviderFactory(new SharedCredentialsProviderFactory())
}

function makeEndpointsProvider(): EndpointsProvider {
    const localManifestFetcher = new FileResourceFetcher(ext.manifestPaths.endpoints)
    const remoteManifestFetcher = new HttpResourceFetcher(endpointsFileUrl, { showUrl: true })

    const provider = new EndpointsProvider(localManifestFetcher, remoteManifestFetcher)
    // tslint:disable-next-line:no-floating-promises -- start the load without waiting. It raises events as fetchers retrieve data.
    provider.load().catch((err: Error) => {
        getLogger().error('Failure while loading Endpoints Manifest: %O', err)

        vscode.window.showErrorMessage(
            `${localize('AWS.error.endpoint.load.failure', 'The AWS Toolkit was unable to load endpoints data.')} ${
                isCloud9()
                    ? localize(
                          'AWS.error.impactedFunctionalityReset.cloud9',
                          'Toolkit functionality may be impacted until the Cloud9 browser tab is refreshed.'
                      )
                    : localize(
                          'AWS.error.impactedFunctionalityReset.vscode',
                          'Toolkit functionality may be impacted until VS Code is restarted.'
                      )
            }`
        )
    })

    return provider
}

function recordToolkitInitialization(activationStartedOn: number, logger?: Logger) {
    try {
        const activationFinishedOn = Date.now()
        const duration = activationFinishedOn - activationStartedOn

        recordToolkitInit({
            duration: duration,
        })
    } catch (err) {
        logger?.error(err)
    }
}

// Unique extension entrypoint names, so that they can be obtained from the webpack bundle
export const awsToolkitActivate = activate
export const awsToolkitDeactivate = deactivate<|MERGE_RESOLUTION|>--- conflicted
+++ resolved
@@ -188,11 +188,6 @@
             })
         )
 
-<<<<<<< HEAD
-=======
-        await activateCloudWatchLogs(context, toolkitSettings)
-
->>>>>>> bc5fc426
         await activateCloudFormationTemplateRegistry(context)
 
         await activateCdk({
@@ -223,7 +218,7 @@
 
         // Features which aren't currently functional in Cloud9
         if (!isCloud9()) {
-            await activateCloudWatchLogs(context)
+            await activateCloudWatchLogs(context, toolkitSettings)
 
             await activateS3(context)
 

/*!
 * Copyright 2018-2019 Amazon.com, Inc. or its affiliates. All Rights Reserved.
 * SPDX-License-Identifier: Apache-2.0
 */

import * as vscode from 'vscode'
import * as nls from 'vscode-nls'

import * as codecatalyst from './codecatalyst/activation'
import { activate as activateAwsExplorer } from './awsexplorer/activation'
import { activate as activateCloudWatchLogs } from './cloudWatchLogs/activation'
import { initialize as initializeCredentials } from './credentials/activation'
import { initializeAwsCredentialsStatusBarItem } from './credentials/awsCredentialsStatusBarItem'
import { LoginManager } from './credentials/loginManager'
import { CredentialsProviderManager } from './credentials/providers/credentialsProviderManager'
import { SharedCredentialsProviderFactory } from './credentials/providers/sharedCredentialsProviderFactory'
import { activate as activateSchemas } from './eventSchemas/activation'
import { activate as activateLambda } from './lambda/activation'
import { DefaultAWSClientBuilder } from './shared/awsClientBuilder'
import { activate as activateCloudFormationTemplateRegistry } from './shared/cloudformation/activation'
import { documentationUrl, endpointsFileUrl, githubCreateIssueUrl, githubUrl } from './shared/constants'
import { DefaultAwsContext } from './shared/awsContext'
import { AwsContextCommands } from './shared/awsContextCommands'
import {
    aboutToolkit,
    getIdeProperties,
    getToolkitEnvironmentDetails,
    initializeComputeRegion,
    showQuickStartWebview,
    showWelcomeMessage,
} from './shared/extensionUtilities'
import { getLogger, Logger } from './shared/logger/logger'
import { activate as activateLogger } from './shared/logger/activation'
import { RegionProvider } from './shared/regions/regionProvider'
import { EndpointsProvider } from './shared/regions/endpointsProvider'
import { FileResourceFetcher } from './shared/resourcefetcher/fileResourceFetcher'
import { HttpResourceFetcher } from './shared/resourcefetcher/httpResourceFetcher'
import { activate as activateEcr } from './ecr/activation'
import { activate as activateSam } from './shared/sam/activation'
import { activate as activateTelemetry } from './shared/telemetry/activation'
import { activate as activateS3 } from './s3/activation'
import * as awsFiletypes from './shared/awsFiletypes'
import { activate as activateCodeWhisperer, shutdown as codewhispererShutdown } from './codewhisperer/activation'
import { ExtContext } from './shared/extensions'
import { activate as activateApiGateway } from './apigateway/activation'
import { activate as activateStepFunctions } from './stepFunctions/activation'
import { activate as activateSsmDocument } from './ssmDocument/activation'
import { activate as activateDynamicResources } from './dynamicResources/activation'
import { activate as activateEcs } from './ecs/activation'
import { activate as activateAppRunner } from './apprunner/activation'
import { activate as activateIot } from './iot/activation'
import { activate as activateDev } from './dev/activation'
import { activate as activateMynah } from './mynah/activation'
import { CredentialsStore } from './credentials/credentialsStore'
import { getSamCliContext } from './shared/sam/cli/samCliContext'
import * as extWindow from './shared/vscode/window'
import { Ec2CredentialsProvider } from './credentials/providers/ec2CredentialsProvider'
import { EnvVarsCredentialsProvider } from './credentials/providers/envVarsCredentialsProvider'
import { EcsCredentialsProvider } from './credentials/providers/ecsCredentialsProvider'
import { SchemaService } from './shared/schemas'
import { AwsResourceManager } from './dynamicResources/awsResourceManager'
import globals, { initialize } from './shared/extensionGlobals'
import { join } from 'path'
import { Experiments, Settings } from './shared/settings'
import { getCodeCatalystDevEnvId, isReleaseVersion } from './shared/vscode/env'
import { Commands, registerErrorHandler } from './shared/vscode/commands2'
import { isUserCancelledError, ToolkitError } from './shared/errors'
import { Logging } from './shared/logger/commands'
import { UriHandler } from './shared/vscode/uriHandler'
import { telemetry } from './shared/telemetry/telemetry'
import { Auth } from './credentials/auth'

let localize: nls.LocalizeFunc

export async function activate(context: vscode.ExtensionContext) {
    await initializeComputeRegion()
    const activationStartedOn = Date.now()
    localize = nls.loadMessageBundle()
    initialize(context, extWindow.Window.vscode())
    initializeManifestPaths(context)

    const toolkitOutputChannel = vscode.window.createOutputChannel(
        localize('AWS.channel.aws.toolkit', '{0} Toolkit', getIdeProperties().company)
    )
    await activateLogger(context, toolkitOutputChannel)
    const remoteInvokeOutputChannel = vscode.window.createOutputChannel(
        localize('AWS.channel.aws.remoteInvoke', '{0} Remote Invocations', getIdeProperties().company)
    )
    globals.outputChannel = toolkitOutputChannel

    registerErrorHandler((info, error) => {
        const defaultMessage = localize('AWS.generic.message.error', 'Failed to run command: {0}', info.id)
        handleError(error, info.id, defaultMessage)
    })

    try {
        initializeCredentialsProviderManager()

        const endpointsProvider = makeEndpointsProvider()

        const awsContext = new DefaultAwsContext()
        globals.awsContext = awsContext
        const regionProvider = RegionProvider.fromEndpointsProvider(endpointsProvider)
        const credentialsStore = new CredentialsStore()
        const loginManager = new LoginManager(globals.awsContext, credentialsStore)

        const toolkitEnvDetails = getToolkitEnvironmentDetails()
        // Splits environment details by new line, filter removes the empty string
        toolkitEnvDetails
            .split(/\r?\n/)
            .filter(x => x)
            .forEach(line => getLogger().info(line))

        await initializeAwsCredentialsStatusBarItem(awsContext, context)
        globals.regionProvider = regionProvider
        globals.loginManager = loginManager
        globals.awsContextCommands = new AwsContextCommands(regionProvider, Auth.instance)
        globals.sdkClientBuilder = new DefaultAWSClientBuilder(awsContext)
        globals.schemaService = new SchemaService(context)
        globals.resourceManager = new AwsResourceManager(context)

        const settings = Settings.instance
        const experiments = Experiments.instance

        await initializeCredentials(context, awsContext, settings, loginManager)
        await activateTelemetry(context, awsContext, settings)

        experiments.onDidChange(({ key }) => {
            telemetry.aws_experimentActivation.run(span => {
                // Record the key prior to reading the setting as `get` may throw
                span.record({ experimentId: key })
                span.record({ experimentState: experiments.get(key) ? 'activated' : 'deactivated' })
            })
        })

        await globals.schemaService.start()
        awsFiletypes.activate()

        globals.uriHandler = new UriHandler()
        context.subscriptions.push(vscode.window.registerUriHandler(globals.uriHandler))

        const extContext: ExtContext = {
            extensionContext: context,
            awsContext: globals.awsContext,
            samCliContext: getSamCliContext,
            regionProvider: regionProvider,
            outputChannel: toolkitOutputChannel,
            invokeOutputChannel: remoteInvokeOutputChannel,
            telemetryService: globals.telemetry,
            uriHandler: globals.uriHandler,
            credentialsStore,
        }

        try {
            activateDev(extContext)
        } catch (error) {
            getLogger().debug(`Developer Tools (internal): failed to activate: ${(error as Error).message}`)
        }

        context.subscriptions.push(
            // No-op command used for decoration-only codelenses.
            vscode.commands.registerCommand('aws.doNothingCommand', () => {}),
            // "Show AWS Commands..."
            Commands.register('aws.listCommands', () =>
                vscode.commands.executeCommand('workbench.action.quickOpen', `> ${getIdeProperties().company}:`)
            ),
            // register URLs in extension menu
            Commands.register('aws.help', async () => {
                vscode.env.openExternal(vscode.Uri.parse(documentationUrl))
                telemetry.aws_help.emit()
            }),
            Commands.register('aws.github', async () => {
                vscode.env.openExternal(vscode.Uri.parse(githubUrl))
                telemetry.aws_showExtensionSource.emit()
            }),
            Commands.register('aws.createIssueOnGitHub', async () => {
                vscode.env.openExternal(vscode.Uri.parse(githubCreateIssueUrl))
                telemetry.aws_reportPluginIssue.emit()
            }),
            Commands.register('aws.quickStart', async () => {
                try {
                    await showQuickStartWebview(context)
                } finally {
                    telemetry.aws_helpQuickstart.emit({ result: 'Succeeded' })
                }
            }),
            Commands.register('aws.aboutToolkit', async () => {
                await aboutToolkit()
            })
        )

        await codecatalyst.activate(extContext)

        await activateCloudFormationTemplateRegistry(context)

        await activateAwsExplorer({
            context: extContext,
            regionProvider,
            toolkitOutputChannel,
            remoteInvokeOutputChannel,
        })

        await activateAppRunner(extContext)

        await activateApiGateway({
            extContext: extContext,
            outputChannel: remoteInvokeOutputChannel,
        })

        await activateLambda(extContext)

        await activateSsmDocument(context, globals.awsContext, regionProvider, toolkitOutputChannel)

        await activateSam(extContext)

        await activateS3(extContext)

        if (getCodeCatalystDevEnvId() === undefined) {
            await activateCodeWhisperer(extContext)
        }

        await activateEcr(context)

        await activateCloudWatchLogs(context, settings)

        await activateDynamicResources(context)

        await activateIot(extContext)

        await activateEcs(extContext)

<<<<<<< HEAD
        await activateSchemas(extContext)
=======
        await activateMynah(extContext.extensionContext)

        // Features which aren't currently functional in Cloud9
        if (!isCloud9()) {
            await activateSchemas(extContext)
        }
>>>>>>> b2dc00ab

        await activateStepFunctions(context, awsContext, toolkitOutputChannel)

        showWelcomeMessage(context)

        recordToolkitInitialization(activationStartedOn, getLogger())

        if (!isReleaseVersion()) {
            globals.telemetry.assertPassiveTelemetry(globals.didReload)
        }
    } catch (error) {
        const stacktrace = (error as Error).stack?.split('\n')
        // truncate if the stacktrace is unusually long
        if (stacktrace !== undefined && stacktrace.length > 40) {
            stacktrace.length = 40
        }
        getLogger('channel').error(
            localize(
                'AWS.channel.aws.toolkit.activation.error',
                'Error Activating {0} Toolkit: {1} \n{2}',
                getIdeProperties().company,
                (error as Error).message,
                stacktrace?.join('\n')
            )
        )
        throw error
    }
}

// This is only being used for errors from commands although there's plenty of other places where it
// could be used. It needs to be apart of some sort of `core` module that is guaranteed to initialize
// prior to every other Toolkit component. Logging and telemetry would fit well within this core module.
async function handleError(error: unknown, topic: string, defaultMessage: string) {
    if (isUserCancelledError(error)) {
        getLogger().verbose(`${topic}: user cancelled`)
        return
    }

    const logsItem = localize('AWS.generic.message.viewLogs', 'View Logs...')
    const logId = getLogger().error(`${topic}: %s`, error)
    const message = error instanceof ToolkitError ? error.message : defaultMessage

    await vscode.window.showErrorMessage(message, logsItem).then(async resp => {
        if (resp === logsItem) {
            await Logging.declared.viewLogsAtMessage.execute(logId)
        }
    })
}

export async function deactivate() {
    await codewhispererShutdown()
    await globals.telemetry.shutdown()
    await globals.resourceManager.dispose()
}

function initializeManifestPaths(extensionContext: vscode.ExtensionContext) {
    globals.manifestPaths.endpoints = extensionContext.asAbsolutePath(join('resources', 'endpoints.json'))
    globals.manifestPaths.lambdaSampleRequests = extensionContext.asAbsolutePath(
        join('resources', 'vs-lambda-sample-request-manifest.xml')
    )
}

function initializeCredentialsProviderManager() {
    const manager = CredentialsProviderManager.getInstance()
    manager.addProviderFactory(new SharedCredentialsProviderFactory())
    manager.addProviders(new Ec2CredentialsProvider(), new EcsCredentialsProvider(), new EnvVarsCredentialsProvider())
}

function makeEndpointsProvider(): EndpointsProvider {
    const localManifestFetcher = new FileResourceFetcher(globals.manifestPaths.endpoints)
    const remoteManifestFetcher = new HttpResourceFetcher(endpointsFileUrl, { showUrl: true })

    const provider = new EndpointsProvider(localManifestFetcher, remoteManifestFetcher)

    return provider
}

function recordToolkitInitialization(activationStartedOn: number, logger?: Logger) {
    try {
        const activationFinishedOn = Date.now()
        const duration = activationFinishedOn - activationStartedOn

        telemetry.toolkit_init.emit({ duration })
    } catch (err) {
        logger?.error(err as Error)
    }
}

// Unique extension entrypoint names, so that they can be obtained from the webpack bundle
export const awsToolkitActivate = activate
export const awsToolkitDeactivate = deactivate<|MERGE_RESOLUTION|>--- conflicted
+++ resolved
@@ -229,16 +229,9 @@
 
         await activateEcs(extContext)
 
-<<<<<<< HEAD
         await activateSchemas(extContext)
-=======
+
         await activateMynah(extContext.extensionContext)
-
-        // Features which aren't currently functional in Cloud9
-        if (!isCloud9()) {
-            await activateSchemas(extContext)
-        }
->>>>>>> b2dc00ab
 
         await activateStepFunctions(context, awsContext, toolkitOutputChannel)
 
